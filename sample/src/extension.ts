--- conflicted
+++ resolved
@@ -215,12 +215,7 @@
         }
     });
 
-<<<<<<< HEAD
-    const sampleSDKListSDKs = vscode.commands.registerCommand('sample.dotnet-sdk.listSdks', async (getRuntimes) => {
-
-=======
     const sampleSDKlistVersions = vscode.commands.registerCommand('sample.dotnet-sdk.listVersions', async (getRuntimes : boolean) => {
->>>>>>> efcba6bc
         if (!getRuntimes) {
             getRuntimes = JSON.parse(await vscode.window.showInputBox({
                 placeHolder: 'false',
