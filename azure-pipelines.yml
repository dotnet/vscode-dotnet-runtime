--- conflicted
+++ resolved
@@ -99,10 +99,6 @@
         scriptSource: 'filePath'
         scriptPath: 'dependency-verifier.py'
         arguments: '$(System.PullRequest.TargetBranch)'
-<<<<<<< HEAD
-        failOnStderr: true
-=======
->>>>>>> 8c56d3f2
   ##### Package and Publish #####
   - job: Package
     displayName: 'Package and Publish'
