/*---------------------------------------------------------------------------------------------
*  Licensed to the .NET Foundation under one or more agreements.
*  The .NET Foundation licenses this file to you under the MIT license.
*--------------------------------------------------------------------------------------------*/

import * as cp from 'child_process';
import * as fs from 'fs';
import * as os from 'os';
import * as vscode from 'vscode';
import
{
    AcquireErrorConfiguration,
    AcquisitionInvoker,
    callWithErrorHandling,
    CommandExecutor,
    directoryProviderFactory,
    DotnetAcquisitionMissingLinuxDependencies,
    DotnetAcquisitionRequested,
    DotnetAcquisitionStatusRequested,
    DotnetAcquisitionTotalSuccessEvent,
    DotnetConditionValidator,
    DotnetCoreAcquisitionWorker,
    DotnetCoreDependencyInstaller,
    DotnetExistingPathResolutionCompleted,
    DotnetFindPathCommandInvoked,
    DotnetFindPathLookupSetting,
    DotnetFindPathMetCondition,
    DotnetFindPathNoPathMetCondition,
    DotnetFindPathSettingFound,
    DotnetInstall,
    DotnetInstallMode,
    DotnetInstallType,
    DotnetOfflineWarning,
    DotnetPathFinder,
    DotnetVersionCategorizedEvent,
    DotnetVersionResolutionError,
    DotnetVersionSpecRequirement,
    enableExtensionTelemetry,
    ErrorConfiguration,
    EventBasedError,
    EventCancellationError,
    ExistingPathResolver,
    ExtensionConfigurationWorker,
    formatIssueUrl,
    getInstallIdCustomArchitecture,
    getMajor,
    getMajorMinor,
    GlobalAcquisitionContextMenuOpened,
    GlobalInstallerResolver,
    IAcquisitionWorkerContext,
    IDotnetAcquireContext,
    IDotnetAcquireResult,
    IDotnetConditionValidator,
    IDotnetEnsureDependenciesContext,
    IDotnetFindPathContext,
    IDotnetListVersionsContext,
    IDotnetListVersionsResult,
    IDotnetUninstallContext,
    IDotnetVersion,
    IEventStreamContext,
    IExtensionContext,
    IIssueContext,
    InstallationValidator,
    InstallRecord,
    InvalidUninstallRequest,
    IUtilityContext,
    JsonInstaller,
    LinuxVersionResolver,
    LocalMemoryCacheSingleton,
    NoExtensionIdProvided,
    registerEventStream,
    UserManualInstallFailure,
    UserManualInstallRequested,
    UserManualInstallSuccess,
    UserManualInstallVersionChosen,
    VersionResolver,
    VSCodeEnvironment,
    VSCodeExtensionContext,
    WebRequestWorkerSingleton,
    WindowDisplayWorker
} from 'vscode-dotnet-runtime-library';
import { InstallTrackerSingleton } from 'vscode-dotnet-runtime-library/dist/Acquisition/InstallTrackerSingleton';
import { dotnetCoreAcquisitionExtensionId } from './DotnetCoreAcquisitionId';
import open = require('open');

const packageJson = require('../package.json');

// Extension constants
namespace configKeys
{
    export const installTimeoutValue = 'installTimeoutValue';
    export const enableTelemetry = 'enableTelemetry';
    export const existingPath = 'existingDotnetPath';
    export const existingSharedPath = 'sharedExistingDotnetPath'
    export const proxyUrl = 'proxyUrl';
    export const allowInvalidPaths = 'allowInvalidPaths';
    export const cacheTimeToLiveMultiplier = 'cacheTimeToLiveMultiplier';
}

namespace commandKeys
{
    export const acquire = 'acquire';
    export const acquireGlobalSDK = 'acquireGlobalSDK';
    export const acquireStatus = 'acquireStatus';
    export const uninstall = 'uninstall';
    export const findPath = 'findPath';
    export const uninstallPublic = 'uninstallPublic'
    export const uninstallAll = 'uninstallAll';
    export const listVersions = 'listVersions';
    export const recommendedVersion = 'recommendedVersion'
    export const globalAcquireSDKPublic = 'acquireGlobalSDKPublic';
    export const showAcquisitionLog = 'showAcquisitionLog';
    export const ensureDotnetDependencies = 'ensureDotnetDependencies';
    export const reportIssue = 'reportIssue';
}

const commandPrefix = 'dotnet';
const configPrefix = 'dotnetAcquisitionExtension';
const displayChannelName = '.NET Install Tool';
const defaultTimeoutValue = 600;
const moreInfoUrl = 'https://github.com/dotnet/vscode-dotnet-runtime/blob/main/Documentation/troubleshooting-runtime.md';
let disableActivationUnderTest = true;

export function activate(vsCodeContext: vscode.ExtensionContext, extensionContext?: IExtensionContext)
{

    if ((process.env.DOTNET_INSTALL_TOOL_UNDER_TEST === 'true' || (vsCodeContext?.extensionMode === vscode.ExtensionMode.Test)) && disableActivationUnderTest)
    {
        return;
    }

    // Loading Extension Configuration
    const extensionConfiguration = extensionContext !== undefined && extensionContext.extensionConfiguration ?
        extensionContext.extensionConfiguration :
        vscode.workspace.getConfiguration(configPrefix);

    // Reading Extension Configuration
    const timeoutValue = extensionConfiguration.get<number>(configKeys.installTimeoutValue);
    if (!fs.existsSync(vsCodeContext.globalStoragePath))
    {
        fs.mkdirSync(vsCodeContext.globalStoragePath, { recursive: true });
    }
    const resolvedTimeoutSeconds = timeoutValue === undefined ? defaultTimeoutValue : timeoutValue;
    const proxyLink = extensionConfiguration.get<string>(configKeys.proxyUrl);

    // Create a cache with the TTL setting that we can only reasonably access from here.
    const cacheTimeToLiveMultiplier = Math.abs(Number(extensionConfiguration.get<string>(configKeys.cacheTimeToLiveMultiplier) ?? 1)) ?? 1;
    const _localCache = LocalMemoryCacheSingleton.getInstance(cacheTimeToLiveMultiplier);


    const allowInvalidPathSetting = extensionConfiguration.get<boolean>(configKeys.allowInvalidPaths);
    const isExtensionTelemetryEnabled = enableExtensionTelemetry(extensionConfiguration, configKeys.enableTelemetry);
    const displayWorker = extensionContext ? extensionContext.displayWorker : new WindowDisplayWorker();

    // Creating Contexts to Execute Under
    const utilContext = {
        ui: displayWorker,
        vsCodeEnv: new VSCodeEnvironment()
    }

    const vsCodeExtensionContext = new VSCodeExtensionContext(vsCodeContext);
    const eventStreamContext = {
        displayChannelName,
        logPath: vsCodeContext.logPath,
        extensionId: dotnetCoreAcquisitionExtensionId,
        enableTelemetry: isExtensionTelemetryEnabled,
        telemetryReporter: extensionContext ? extensionContext.telemetryReporter : undefined,
        showLogCommand: `${commandPrefix}.${commandKeys.showAcquisitionLog}`,
        packageJson
    } as IEventStreamContext;
    const [globalEventStream, outputChannel, loggingObserver,
        eventStreamObservers, telemetryObserver, _] = registerEventStream(eventStreamContext, vsCodeExtensionContext, utilContext);


    // Setting up command-shared classes for Runtime & SDK Acquisition
    const existingPathConfigWorker = new ExtensionConfigurationWorker(extensionConfiguration, configKeys.existingPath, configKeys.existingSharedPath);

    // Creating API Surfaces
    const dotnetAcquireRegistration = vscode.commands.registerCommand(`${commandPrefix}.${commandKeys.acquire}`, async (commandContext: IDotnetAcquireContext): Promise<IDotnetAcquireResult | undefined> =>
    {
        const worker = getAcquisitionWorker();
        commandContext.mode = commandContext.mode ?? 'runtime' as DotnetInstallMode;
        const mode = commandContext.mode;

        const workerContext = getAcquisitionWorkerContext(mode, commandContext);

        const dotnetPath = await callWithErrorHandling<Promise<IDotnetAcquireResult>>(async () =>
        {
            globalEventStream.post(new DotnetAcquisitionRequested(commandContext.version, commandContext.requestingExtensionId ?? 'notProvided', mode, commandContext.installType ?? 'local'));

            telemetryObserver?.setAcquisitionContext(workerContext, commandContext);

            if (!commandContext.requestingExtensionId)
            {
                globalEventStream.post(new NoExtensionIdProvided(`No requesting extension id was provided for the request ${commandContext.version}.`));
                vscode.window.showWarningMessage(`One of your extensions is attempting to install .NET without providing an extension id.
                This install cannot be properly maintained. Please report this to the extension author.`);
            }

            if (!commandContext.version || commandContext.version === 'latest')
            {
                throw new EventBasedError('BadContextualVersion',
                    `Cannot acquire .NET version "${commandContext.version}". Please provide a valid version.`);
            }

            const existingPath = await resolveExistingPathIfExists(existingPathConfigWorker, commandContext, workerContext, utilContext);
            if (existingPath)
            {
                return existingPath;
            }

            const existingOfflinePath = await getExistingInstallIfOffline(worker, workerContext);
            if (existingOfflinePath)
            {
                return Promise.resolve(existingOfflinePath);
            }

            // Note: This will impact the context object given to the worker and error handler since objects own a copy of a reference in JS.
            const runtimeVersionResolver = new VersionResolver(workerContext);
            commandContext.version = await runtimeVersionResolver.getFullVersion(commandContext.version, mode);

            const acquisitionInvoker = new AcquisitionInvoker(workerContext, utilContext);
            return mode === 'aspnetcore' ? worker.acquireLocalASPNET(workerContext, acquisitionInvoker) : worker.acquireLocalRuntime(workerContext, acquisitionInvoker);
        }, getIssueContext(existingPathConfigWorker)(commandContext.errorConfiguration, 'acquire', commandContext.version), commandContext.requestingExtensionId, workerContext);

        const installationId = getInstallIdCustomArchitecture(commandContext.version, commandContext.architecture, mode, 'local');
        const install = {
            installId: installationId, version: commandContext.version, installMode: mode, isGlobal: false,
            architecture: commandContext.architecture ?? DotnetCoreAcquisitionWorker.defaultArchitecture()
        } as DotnetInstall;

        if (dotnetPath !== undefined && dotnetPath?.dotnetPath)
        {
            globalEventStream.post(new DotnetAcquisitionTotalSuccessEvent(commandContext.version, install, commandContext.requestingExtensionId ?? '', dotnetPath.dotnetPath));
        }

        loggingObserver.dispose();
        return dotnetPath;
    });

    const dotnetAcquireGlobalSDKRegistration = vscode.commands.registerCommand(`${commandPrefix}.${commandKeys.acquireGlobalSDK}`, async (commandContext: IDotnetAcquireContext): Promise<IDotnetAcquireResult | undefined> =>
    {
        commandContext.mode = commandContext.mode ?? 'sdk' as DotnetInstallMode;

        if (commandContext.requestingExtensionId === undefined)
        {
            return Promise.reject(new Error('No requesting extension id was provided.'));
        }

        let fullyResolvedVersion = '';
        const workerContext = getAcquisitionWorkerContext(commandContext.mode, commandContext);
        const worker = getAcquisitionWorker();

        const pathResult = await callWithErrorHandling(async () =>
        {
            // Warning: Between now and later in this call-stack, the context 'version' is incomplete as it has not been resolved.
            // Errors between here and the place where it is resolved cannot be routed to one another.

            telemetryObserver?.setAcquisitionContext(workerContext, commandContext);

            if (commandContext.version === '' || !commandContext.version)
            {
                throw new EventCancellationError('BadContextualRuntimeVersionError',
                    `No version was defined to install.`);
            }

            globalEventStream.post(new DotnetAcquisitionRequested(commandContext.version, commandContext.requestingExtensionId ?? 'notProvided', commandContext.mode!, commandContext.installType ?? 'global'));

            const existingOfflinePath = await getExistingInstallIfOffline(worker, workerContext);
            if (existingOfflinePath)
            {
                return Promise.resolve(existingOfflinePath);
            }

            const globalInstallerResolver = new GlobalInstallerResolver(workerContext, commandContext.version);
            fullyResolvedVersion = await globalInstallerResolver.getFullySpecifiedVersion();

            // Reset context to point to the fully specified version so it is not possible for someone to access incorrect data during the install process.
            // Note: This will impact the context object given to the worker and error handler since objects own a copy of a reference in JS.
            commandContext.version = fullyResolvedVersion;
            telemetryObserver?.setAcquisitionContext(workerContext, commandContext);

            outputChannel.show(true);
            const dotnetPath = await worker.acquireGlobalSDK(workerContext, globalInstallerResolver);

            new CommandExecutor(workerContext, utilContext).setPathEnvVar(dotnetPath.dotnetPath, moreInfoUrl, displayWorker, vsCodeExtensionContext, true);
            return dotnetPath;
        }, getIssueContext(existingPathConfigWorker)(commandContext.errorConfiguration, commandKeys.acquireGlobalSDK), commandContext.requestingExtensionId, workerContext);

        const installationId = getInstallIdCustomArchitecture(commandContext.version, commandContext.architecture, commandContext.mode, 'global');
        const install = {
            installId: installationId, version: commandContext.version, installMode: commandContext.mode, isGlobal: true,
            architecture: commandContext.architecture ?? DotnetCoreAcquisitionWorker.defaultArchitecture()
        } as DotnetInstall;

        if (pathResult !== undefined && pathResult?.dotnetPath)
        {
            globalEventStream.post(new DotnetAcquisitionTotalSuccessEvent(commandContext.version, install, commandContext.requestingExtensionId ?? '', pathResult.dotnetPath));
        }

        loggingObserver.dispose();
        return pathResult;
    });

    const dotnetListVersionsRegistration = vscode.commands.registerCommand(`${commandPrefix}.${commandKeys.listVersions}`,
        async (commandContext: IDotnetListVersionsContext | undefined, customWebWorker: WebRequestWorkerSingleton | undefined): Promise<IDotnetListVersionsResult | undefined> =>
        {
            return getAvailableVersions(commandContext, customWebWorker, false);
        });

    const dotnetRecommendedVersionRegistration = vscode.commands.registerCommand(`${commandPrefix}.${commandKeys.recommendedVersion}`,
        async (commandContext: IDotnetListVersionsContext | undefined, customWebWorker: WebRequestWorkerSingleton | undefined): Promise<IDotnetListVersionsResult> =>
        {
            const recommendation = await callWithErrorHandling(async () =>
            {
                const availableVersions = await getAvailableVersions(commandContext, customWebWorker, true) ?? [];
                const activeSupportVersions = availableVersions?.filter((version: IDotnetVersion) => version.supportPhase === 'active');

                if (!activeSupportVersions || (activeSupportVersions?.length ?? 0) < 1)
                {
                    const err = new EventCancellationError('DotnetVersionResolutionError', `An active-support version of dotnet couldn't be found. Discovered versions: ${JSON.stringify(availableVersions)}`);
                    globalEventStream.post(new DotnetVersionResolutionError(err, null));
                    if (!availableVersions || (availableVersions?.length ?? 0) < 1)
                    {
                        return [];
                    }
                    else
                    {
                        return [availableVersions[0]];
                    }
                }

                // The first item will be the newest version.
                return [activeSupportVersions[0]];
            }, getIssueContext(existingPathConfigWorker)(commandContext?.errorConfiguration, 'acquireStatus'));

            return recommendation ?? [];
        });


    const acquireGlobalSDKPublicRegistration = vscode.commands.registerCommand(`${commandPrefix}.${commandKeys.globalAcquireSDKPublic}`, async (commandContext: IDotnetAcquireContext | undefined) =>
    {
        globalEventStream.post(new GlobalAcquisitionContextMenuOpened(`The user has opened the global SDK acquisition context menu.`));

<<<<<<< HEAD
        const recommendedVersionResult: IDotnetListVersionsResult = await vscode.commands.executeCommand('dotnet.recommendedVersion', { listRuntimes: false, errorConfiguration: commandContext?.errorConfiguration } as IDotnetListVersionsContext);
=======
        const recommendedVersionResult: IDotnetListVersionsResult = await vscode.commands.executeCommand('dotnet.recommendedVersion');
        globalEventStream.post(new DotnetVersionCategorizedEvent(`Recommended versions: ${JSON.stringify(recommendedVersionResult ?? '')}.`));

>>>>>>> 67e5773d
        const recommendedVersion: string = recommendedVersionResult ? recommendedVersionResult[0]?.version : '';
        globalEventStream.post(new DotnetVersionCategorizedEvent(`Recommending version: ${recommendedVersion}.`));

        const chosenVersion = (await vscode.window.showInputBox(
            {
                placeHolder: recommendedVersion,
                value: recommendedVersion,
                prompt: 'The .NET SDK version. You can use different formats: 5, 3.1, 7.0.3xx, 6.0.201, etc.',
            })) ?? recommendedVersion;

        globalEventStream.post(new UserManualInstallVersionChosen(`The user has chosen to install the .NET SDK version ${chosenVersion}.`));

        try
        {
            globalEventStream.post(new UserManualInstallRequested(`Starting to install the .NET SDK ${chosenVersion} via a user request.`));

            await vscode.commands.executeCommand('dotnet.showAcquisitionLog');
            const userCommandContext: IDotnetAcquireContext = { version: chosenVersion, requestingExtensionId: 'user', installType: 'global' };
            const path: IDotnetAcquireResult = await vscode.commands.executeCommand('dotnet.acquireGlobalSDK', userCommandContext);
            if (path && path?.dotnetPath)
            {
                globalEventStream.post(new UserManualInstallSuccess(`The .NET SDK ${chosenVersion} was successfully installed.`));
            }
        }
        catch (error)
        {
            globalEventStream.post(new UserManualInstallFailure((error as Error), `The .NET SDK ${chosenVersion} failed to install. Error: ${(error as Error).toString()}`));
            vscode.window.showErrorMessage((error as Error).toString());
        }
    });

    const dotnetAcquireStatusRegistration = vscode.commands.registerCommand(`${commandPrefix}.${commandKeys.acquireStatus}`, async (commandContext: IDotnetAcquireContext): Promise<IDotnetAcquireResult | undefined> =>
    {
        const pathResult = await callWithErrorHandling(async () =>
        {
            const mode = commandContext.mode ?? 'runtime' as DotnetInstallMode;
            const worker = getAcquisitionWorker();
            const workerContext = getAcquisitionWorkerContext(mode, commandContext);

            globalEventStream.post(new DotnetAcquisitionStatusRequested(commandContext.version, commandContext.requestingExtensionId));
            const runtimeVersionResolver = new VersionResolver(workerContext);
            const resolvedVersion = await runtimeVersionResolver.getFullVersion(commandContext.version, mode);
            commandContext.version = resolvedVersion;
            const dotnetPath = await worker.acquireStatus(workerContext, mode);
            return dotnetPath;
        }, getIssueContext(existingPathConfigWorker)(commandContext.errorConfiguration, 'acquireStatus'));
        return pathResult;
    });

    const dotnetUninstallPublicRegistration = vscode.commands.registerCommand(`${commandPrefix}.${commandKeys.uninstallPublic}`, async () =>
    {
        const existingInstalls = await InstallTrackerSingleton.getInstance(globalEventStream, vsCodeContext.globalState).getExistingInstalls('installed', directoryProviderFactory(
            'runtime', vsCodeContext.globalStoragePath));

        const menuItems = existingInstalls?.sort(
            function (x: InstallRecord, y: InstallRecord): number
            {
                if (x.dotnetInstall.installMode === y.dotnetInstall.installMode)
                {
                    return x.dotnetInstall.version.localeCompare(y.dotnetInstall.version);
                }
                return x.dotnetInstall.installMode.localeCompare(y.dotnetInstall.installMode);
            })?.map(install =>
            {
                return {
                    label: `.NET ${(install.dotnetInstall.installMode === 'sdk' ? 'SDK' : install.dotnetInstall.installMode === 'runtime' ? 'Runtime' : 'ASP.NET Core Runtime')} ${install.dotnetInstall.version}`,
                    description: `${install.dotnetInstall.architecture ?? ''} | ${install.dotnetInstall.isGlobal ? 'machine-wide' : 'vscode-local'}`,
                    detail: install.installingExtensions.some(x => x !== null) ? `Used by ${install.installingExtensions.join(', ')}` : ``,
                    iconPath: install.dotnetInstall.isGlobal ? new vscode.ThemeIcon('shield') : new vscode.ThemeIcon('trash'),
                    internalId: install.dotnetInstall.installId
                }
            });

        if ((menuItems?.length ?? 0) < 1)
        {
            vscode.window.showInformationMessage('No .NET installations were found to uninstall.');
            return;
        }

        const chosenVersion = await vscode.window.showQuickPick(menuItems, { placeHolder: 'Select a version to uninstall.' });

        if (chosenVersion)
        {
            const installRecord: InstallRecord = existingInstalls.find(install => install.dotnetInstall.installId === chosenVersion.internalId)!;

            if (!installRecord || !installRecord?.dotnetInstall?.version || !installRecord?.dotnetInstall?.installMode)
            {
                return;
            }

            const selectedInstall: DotnetInstall = installRecord.dotnetInstall;
            let canContinue = true;
            const uninstallWillBreakSomething = !(await InstallTrackerSingleton.getInstance(globalEventStream, vsCodeContext.globalState).canUninstall('installed', selectedInstall, directoryProviderFactory(
                'runtime', vsCodeContext.globalStoragePath), true));

            const yes = `Continue`;
            if (uninstallWillBreakSomething)
            {
                const brokenExtensions = installRecord.installingExtensions.some(x => x !== null) ? installRecord.installingExtensions.join(', ') : 'extensions such as C# or C# DevKit';
                const pick = await vscode.window.showWarningMessage(
                    `Uninstalling .NET ${selectedInstall.version} will likely cause ${brokenExtensions} to stop functioning properly. Do you still wish to continue?`, { modal: true }, yes);
                canContinue = pick === yes;
            }

            if (!canContinue)
            {
                return;
            }

            const commandContext: IDotnetAcquireContext =
            {
                version: selectedInstall.version,
                mode: selectedInstall.installMode,
                installType: selectedInstall.isGlobal ? 'global' : 'local',
                architecture: selectedInstall.architecture,
                requestingExtensionId: 'user'
            }

            outputChannel.show(true);
            return uninstall(commandContext, true);
        }
    });

    /**
     * @returns 0 on success. Error string if not.
     */
    const dotnetUninstallRegistration = vscode.commands.registerCommand(`${commandPrefix}.${commandKeys.uninstall}`, async (commandContext: IDotnetAcquireContext | undefined): Promise<string> =>
    {
        return uninstall(commandContext);
    });

    /**
     * @param commandContext The context of the request to find the dotnet path.
     * We wrap an AcquisitionContext which must include the version, requestingExtensionId, architecture of .NET desired, and mode.
     * The architecture should be of the node format ('x64', 'x86', 'arm64', etc.)
     *
     * @returns the path to the dotnet executable as an IDotnetAcquireResult (or undefined), if one can be found. This should be the true path to the executable. undefined if none can be found.
     * Before version 2.2.2, the result could be a string, undefined, or an IDotnetAcquireResult. This was changed to be more consistent with the rest of the APIs.
     *
     * @remarks Priority Order for path lookup:
     * VSCode Setting -> PATH -> Realpath of PATH -> DOTNET_ROOT (Emulation DOTNET_ROOT if set first)
     *
     * This accounts for pmc installs, snap installs, bash configurations, and other non-standard installations such as homebrew.
     */
    const dotnetFindPathRegistration = vscode.commands.registerCommand(`${commandPrefix}.${commandKeys.findPath}`, async (commandContext: IDotnetFindPathContext): Promise<IDotnetAcquireResult | undefined> =>
    {
        globalEventStream.post(new DotnetFindPathCommandInvoked(`The find path command was invoked.`, commandContext));

        if (!commandContext.acquireContext.mode || !commandContext.acquireContext.requestingExtensionId || !commandContext.acquireContext.version || !commandContext.acquireContext.architecture)
        {
            throw new EventCancellationError('BadContextualFindPathError', `The find path request was missing required information: a mode, version, architecture, and requestingExtensionId.`);
        }

        globalEventStream.post(new DotnetFindPathLookupSetting(`Looking up vscode setting.`));
        const workerContext = getAcquisitionWorkerContext(commandContext.acquireContext.mode, commandContext.acquireContext);
        const existingPath = await resolveExistingPathIfExists(existingPathConfigWorker, commandContext.acquireContext, workerContext, utilContext, commandContext.versionSpecRequirement);

        // The setting is not intended to be used as the SDK, only the runtime for extensions to run on. Ex: PowerShell policy doesn't allow us to install the runtime, let users set the path manually.
        if (existingPath && commandContext.acquireContext.mode !== 'sdk')
        {
            // We don't need to validate the existing path as it gets validated in the lookup logic already.
            globalEventStream.post(new DotnetFindPathSettingFound(`Found vscode setting.`));
            loggingObserver.dispose();
            return existingPath;
        }

        const validator = new DotnetConditionValidator(workerContext, utilContext);
        const finder = new DotnetPathFinder(workerContext, utilContext);

        const dotnetsOnPATH = await finder.findRawPathEnvironmentSetting();
        for (const dotnetPath of dotnetsOnPATH ?? [])
        {
            const validatedPATH = await getPathIfValid(dotnetPath, validator, commandContext);
            if (validatedPATH)
            {
                loggingObserver.dispose();
                return { dotnetPath: validatedPATH };
            }
        }

        const dotnetsOnRealPATH = await finder.findRealPathEnvironmentSetting();
        for (const dotnetPath of dotnetsOnRealPATH ?? [])
        {
            const validatedRealPATH = await getPathIfValid(dotnetPath, validator, commandContext);
            if (validatedRealPATH)
            {
                loggingObserver.dispose();
                return { dotnetPath: validatedRealPATH };
            }
        }

        const dotnetOnROOT = await finder.findDotnetRootPath(commandContext.acquireContext.architecture);
        const validatedRoot = await getPathIfValid(dotnetOnROOT, validator, commandContext);
        if (validatedRoot)
        {
            loggingObserver.dispose();
            return { dotnetPath: validatedRoot };
        }

        const dotnetOnHostfxrRecord = await finder.findHostInstallPaths(commandContext.acquireContext.architecture);
        for (const dotnetPath of dotnetOnHostfxrRecord ?? [])
        {
            const validatedHostfxr = await getPathIfValid(dotnetPath, validator, commandContext);
            if (validatedHostfxr && process.env.DOTNET_INSTALL_TOOL_SKIP_HOSTFXR !== 'true')
            {
                loggingObserver.dispose();
                return { dotnetPath: validatedHostfxr };
            }
        }

        loggingObserver.dispose();
        globalEventStream.post(new DotnetFindPathNoPathMetCondition(`Could not find a single host path that met the conditions.
existingPath : ${existingPath?.dotnetPath}
onPath : ${JSON.stringify(dotnetsOnPATH)}
onRealPath : ${JSON.stringify(dotnetsOnRealPATH)}
onRoot : ${dotnetOnROOT}
onHostfxrRecord : ${JSON.stringify(dotnetOnHostfxrRecord)}

Requirement:
${JSON.stringify(commandContext)}`));
        return undefined;
    });

    async function getPathIfValid(path: string | undefined, validator: IDotnetConditionValidator, commandContext: IDotnetFindPathContext): Promise<string | undefined>
    {
        if (path)
        {
            const validated = await validator.dotnetMeetsRequirement(path, commandContext);
            if (validated)
            {
                globalEventStream.post(new DotnetFindPathMetCondition(`${path} met the conditions.`));
                return path;
            }
        }

        return undefined;
    }

    async function uninstall(commandContext: IDotnetAcquireContext | undefined, force = false): Promise<string>
    {
        let result = '1';
        await callWithErrorHandling(async () =>
        {
            if (!commandContext?.version || !commandContext?.installType || !commandContext?.mode || !commandContext?.requestingExtensionId)
            {
                const error = new EventCancellationError('InvalidUninstallRequest', `The caller ${commandContext?.requestingExtensionId} did not properly submit an uninstall request.
    Please include the mode, installType, version, and extensionId.`);
                globalEventStream.post(new InvalidUninstallRequest(error as Error));
                throw error;
            }
            else
            {
                const worker = getAcquisitionWorker();
                const workerContext = getAcquisitionWorkerContext(commandContext.mode, commandContext);

                if (commandContext.installType === 'local' && !force) // if using force mode, we are also using the UI, which passes the fully specified version to uninstall only
                {
                    const versionResolver = new VersionResolver(workerContext);
                    const resolvedVersion = await versionResolver.getFullVersion(commandContext.version, commandContext.mode);
                    commandContext.version = resolvedVersion;
                }

                const installationId = getInstallIdCustomArchitecture(commandContext.version, commandContext.architecture, commandContext.mode, commandContext.installType);
                const install = {
                    installId: installationId, version: commandContext.version, installMode: commandContext.mode, isGlobal: commandContext.installType === 'global',
                    architecture: commandContext.architecture ?? DotnetCoreAcquisitionWorker.defaultArchitecture()
                } as DotnetInstall;

                if (commandContext.installType === 'local')
                {
                    result = await worker.uninstallLocal(workerContext, install, force);
                }
                else
                {
                    const globalInstallerResolver = new GlobalInstallerResolver(workerContext, commandContext.version);
                    result = await worker.uninstallGlobal(workerContext, install, globalInstallerResolver, force);
                }
            }
        }, getIssueContext(existingPathConfigWorker)(commandContext?.errorConfiguration, 'uninstall'));

        return result;
    }

    const dotnetUninstallAllRegistration = vscode.commands.registerCommand(`${commandPrefix}.${commandKeys.uninstallAll}`, async (commandContext: IDotnetUninstallContext | undefined) =>
    {
        await callWithErrorHandling(async () =>
        {
            const mode = 'runtime' as DotnetInstallMode;
            const worker = getAcquisitionWorker();
            const installDirectoryProvider = directoryProviderFactory(mode, vsCodeContext.globalStoragePath);

            await worker.uninstallAll(globalEventStream, installDirectoryProvider.getStoragePath(), vsCodeContext.globalState);
        },
            getIssueContext(existingPathConfigWorker)(commandContext ? commandContext.errorConfiguration : undefined, 'uninstallAll')
        );
    });

    const showOutputChannelRegistration = vscode.commands.registerCommand(`${commandPrefix}.${commandKeys.showAcquisitionLog}`, () => outputChannel.show(/* preserveFocus */ false));

    const ensureDependenciesRegistration = vscode.commands.registerCommand(`${commandPrefix}.${commandKeys.ensureDotnetDependencies}`, async (commandContext: IDotnetEnsureDependenciesContext) =>
    {
        await callWithErrorHandling(async () =>
        {
            if (os.platform() !== 'linux')
            {
                // We can't handle installing dependencies for anything other than Linux
                return;
            }

            const result = cp.spawnSync(commandContext.command, commandContext.arguments);
            const installer = new DotnetCoreDependencyInstaller();
            if (installer.signalIndicatesMissingLinuxDependencies(result.signal!))
            {
                globalEventStream.post(new DotnetAcquisitionMissingLinuxDependencies());
                await installer.promptLinuxDependencyInstall('Failed to run .NET runtime.');
            }
        }, getIssueContext(existingPathConfigWorker)(commandContext.errorConfiguration, 'ensureDependencies'));
    });

    const reportIssueRegistration = vscode.commands.registerCommand(`${commandPrefix}.${commandKeys.reportIssue}`, async () =>
    {
        const [url, issueBody] = formatIssueUrl(undefined, getIssueContext(existingPathConfigWorker)(AcquireErrorConfiguration.DisableErrorPopups, 'reportIssue'));
        await vscode.env.clipboard.writeText(issueBody);
        open(url).catch(() => {});
    });

    // Helper Functions
    async function resolveExistingPathIfExists(configResolver: ExtensionConfigurationWorker, commandContext: IDotnetAcquireContext,
        workerContext: IAcquisitionWorkerContext, utilityContext: IUtilityContext, requirement?: DotnetVersionSpecRequirement): Promise<IDotnetAcquireResult | null>
    {
        const existingPathResolver = new ExistingPathResolver(workerContext, utilityContext);

        const existingPath = await existingPathResolver.resolveExistingPath(configResolver.getAllPathConfigurationValues(), commandContext.requestingExtensionId, displayWorker, requirement);
        if (existingPath)
        {
            globalEventStream.post(new DotnetExistingPathResolutionCompleted(existingPath.dotnetPath));
            return new Promise((resolve) =>
            {
                resolve(existingPath);
            });
        }
        return new Promise((resolve) =>
        {
            resolve(null);
        });
    }

    const getAvailableVersions = async (commandContext: IDotnetListVersionsContext | undefined,
        customWebWorker: WebRequestWorkerSingleton | undefined, onRecommendationMode: boolean): Promise<IDotnetListVersionsResult | undefined> =>
    {
        const mode = 'sdk' as DotnetInstallMode;
        const workerContext = getVersionResolverContext(mode, 'global', commandContext?.errorConfiguration);
        const customVersionResolver = new VersionResolver(workerContext, customWebWorker);

        if (os.platform() !== 'linux' || !onRecommendationMode)
        {
            const versionsResult = await callWithErrorHandling(async () =>
            {
                return customVersionResolver.GetAvailableDotnetVersions(commandContext);
            }, getIssueContext(existingPathConfigWorker)(commandContext?.errorConfiguration, 'getAvailableVersions'));

            return versionsResult;
        }
        else
        {
            const linuxResolver = new LinuxVersionResolver(workerContext, utilContext);
            try
            {
                const suggestedVersion = await linuxResolver.getRecommendedDotnetVersion('sdk' as DotnetInstallMode);
                const osAgnosticVersionData = await getAvailableVersions(commandContext, customWebWorker, !onRecommendationMode);
                const resolvedSupportPhase = osAgnosticVersionData?.find((version: IDotnetVersion) =>
                    getMajorMinor(version.version, globalEventStream, workerContext) === getMajorMinor(suggestedVersion, globalEventStream, workerContext))?.supportPhase ?? 'active';
                // Assumption : The newest version is 'active' support, but we can't guarantee that.
                // If the linux version is too old it will eventually support no active versions of .NET, which would cause a failure.
                // The best we can give it is the newest working version, which is the most likely to be supported, and mark it as active so we can use it.

                return [
                    {
                        version: suggestedVersion, channelVersion: `${getMajorMinor(suggestedVersion, globalEventStream, workerContext)}`,
                        supportStatus: Number(getMajor(suggestedVersion, globalEventStream, workerContext)) % 2 === 0 ? 'lts' : 'sts',
                        supportPhase: resolvedSupportPhase
                    }
                ];
            }
            catch (error: any)
            {
                return [];
            }
        }
    }

    /**
     * @returns A 'worker' context object that can be used for when there actually isn't any acquisition happening.
     * Eventually the version resolver and web request worker should be decoupled from the context object, ...
     * so we don't need to do this, but not doing this right now.
     */
    function getVersionResolverContext(mode: DotnetInstallMode, typeOfInstall: DotnetInstallType, errorsConfiguration?: ErrorConfiguration): IAcquisitionWorkerContext
    {
        return getAcquisitionWorkerContext(mode,
            {
                requestingExtensionId: 'notProvided',
                installType: typeOfInstall,
                version: 'notAnAcquisitionRequest',
                errorConfiguration: errorsConfiguration,
                architecture: DotnetCoreAcquisitionWorker.defaultArchitecture(),
                mode
            } as IDotnetAcquireContext
        )
    }

    function getAcquisitionWorkerContext(mode: DotnetInstallMode, acquiringContext: IDotnetAcquireContext): IAcquisitionWorkerContext
    {
        return {
            storagePath: vsCodeContext.globalStoragePath,
            extensionState: vsCodeContext.globalState,
            eventStream: globalEventStream,
            installationValidator: new InstallationValidator(globalEventStream),
            timeoutSeconds: resolvedTimeoutSeconds,
            acquisitionContext: acquiringContext,
            installDirectoryProvider: directoryProviderFactory(mode, vsCodeContext.globalStoragePath),
            proxyUrl: proxyLink,
            isExtensionTelemetryInitiallyEnabled: isExtensionTelemetryEnabled,
            allowInvalidPathSetting: allowInvalidPathSetting ?? false
        }
    }

    function getAcquisitionWorker(): DotnetCoreAcquisitionWorker
    {
        return new DotnetCoreAcquisitionWorker(utilContext, vsCodeExtensionContext);
    }

    function getIssueContext(configResolver: ExtensionConfigurationWorker)
    {
        return (errorConfiguration: ErrorConfiguration | undefined, commandName: string, version?: string) =>
        {
            return {
                logger: loggingObserver,
                errorConfiguration: errorConfiguration || AcquireErrorConfiguration.DisplayAllErrorPopups,
                displayWorker,
                extensionConfigWorker: configResolver,
                eventStream: globalEventStream,
                commandName,
                version,
                moreInfoUrl,
                timeoutInfoUrl: `${moreInfoUrl}#install-script-timeouts`
            } as IIssueContext;
        };
    }

    async function getExistingInstallIfOffline(worker: DotnetCoreAcquisitionWorker, workerContext: IAcquisitionWorkerContext): Promise<IDotnetAcquireResult | null>
    {
        if (!(await WebRequestWorkerSingleton.getInstance().isOnline(timeoutValue ?? defaultTimeoutValue, globalEventStream)))
        {
            workerContext.acquisitionContext.architecture ??= DotnetCoreAcquisitionWorker.defaultArchitecture();
            const existingOfflinePath = await worker.getSimilarExistingInstall(workerContext);
            if (existingOfflinePath?.dotnetPath)
            {
                return Promise.resolve(existingOfflinePath);
            }
            else
            {
                globalEventStream.post(new DotnetOfflineWarning(`It looks like you may be offline (can you connect to www.microsoft.com?) and have no installations of .NET for VS Code.
We will try to install .NET, but are unlikely to be able to connect to the server. Installation will timeout in ${timeoutValue} seconds.`))
            }
        }

        return null;
    }

    // Preemptively install .NET for extensions who tell us to in their package.json
    const jsonInstaller = new JsonInstaller(globalEventStream, vsCodeExtensionContext);

    // Exposing API Endpoints
    vsCodeContext.subscriptions.push(
        dotnetAcquireRegistration,
        dotnetAcquireStatusRegistration,
        dotnetAcquireGlobalSDKRegistration,
        acquireGlobalSDKPublicRegistration,
        dotnetFindPathRegistration,
        dotnetListVersionsRegistration,
        dotnetRecommendedVersionRegistration,
        dotnetUninstallRegistration,
        dotnetUninstallPublicRegistration,
        dotnetUninstallAllRegistration,
        showOutputChannelRegistration,
        ensureDependenciesRegistration,
        reportIssueRegistration,
        ...eventStreamObservers);
}

export function ReEnableActivationForManualActivation()
{
    disableActivationUnderTest = false;
}
<|MERGE_RESOLUTION|>--- conflicted
+++ resolved
@@ -1,845 +1,842 @@
-/*---------------------------------------------------------------------------------------------
-*  Licensed to the .NET Foundation under one or more agreements.
-*  The .NET Foundation licenses this file to you under the MIT license.
-*--------------------------------------------------------------------------------------------*/
-
-import * as cp from 'child_process';
-import * as fs from 'fs';
-import * as os from 'os';
-import * as vscode from 'vscode';
-import
-{
-    AcquireErrorConfiguration,
-    AcquisitionInvoker,
-    callWithErrorHandling,
-    CommandExecutor,
-    directoryProviderFactory,
-    DotnetAcquisitionMissingLinuxDependencies,
-    DotnetAcquisitionRequested,
-    DotnetAcquisitionStatusRequested,
-    DotnetAcquisitionTotalSuccessEvent,
-    DotnetConditionValidator,
-    DotnetCoreAcquisitionWorker,
-    DotnetCoreDependencyInstaller,
-    DotnetExistingPathResolutionCompleted,
-    DotnetFindPathCommandInvoked,
-    DotnetFindPathLookupSetting,
-    DotnetFindPathMetCondition,
-    DotnetFindPathNoPathMetCondition,
-    DotnetFindPathSettingFound,
-    DotnetInstall,
-    DotnetInstallMode,
-    DotnetInstallType,
-    DotnetOfflineWarning,
-    DotnetPathFinder,
-    DotnetVersionCategorizedEvent,
-    DotnetVersionResolutionError,
-    DotnetVersionSpecRequirement,
-    enableExtensionTelemetry,
-    ErrorConfiguration,
-    EventBasedError,
-    EventCancellationError,
-    ExistingPathResolver,
-    ExtensionConfigurationWorker,
-    formatIssueUrl,
-    getInstallIdCustomArchitecture,
-    getMajor,
-    getMajorMinor,
-    GlobalAcquisitionContextMenuOpened,
-    GlobalInstallerResolver,
-    IAcquisitionWorkerContext,
-    IDotnetAcquireContext,
-    IDotnetAcquireResult,
-    IDotnetConditionValidator,
-    IDotnetEnsureDependenciesContext,
-    IDotnetFindPathContext,
-    IDotnetListVersionsContext,
-    IDotnetListVersionsResult,
-    IDotnetUninstallContext,
-    IDotnetVersion,
-    IEventStreamContext,
-    IExtensionContext,
-    IIssueContext,
-    InstallationValidator,
-    InstallRecord,
-    InvalidUninstallRequest,
-    IUtilityContext,
-    JsonInstaller,
-    LinuxVersionResolver,
-    LocalMemoryCacheSingleton,
-    NoExtensionIdProvided,
-    registerEventStream,
-    UserManualInstallFailure,
-    UserManualInstallRequested,
-    UserManualInstallSuccess,
-    UserManualInstallVersionChosen,
-    VersionResolver,
-    VSCodeEnvironment,
-    VSCodeExtensionContext,
-    WebRequestWorkerSingleton,
-    WindowDisplayWorker
-} from 'vscode-dotnet-runtime-library';
-import { InstallTrackerSingleton } from 'vscode-dotnet-runtime-library/dist/Acquisition/InstallTrackerSingleton';
-import { dotnetCoreAcquisitionExtensionId } from './DotnetCoreAcquisitionId';
-import open = require('open');
-
-const packageJson = require('../package.json');
-
-// Extension constants
-namespace configKeys
-{
-    export const installTimeoutValue = 'installTimeoutValue';
-    export const enableTelemetry = 'enableTelemetry';
-    export const existingPath = 'existingDotnetPath';
-    export const existingSharedPath = 'sharedExistingDotnetPath'
-    export const proxyUrl = 'proxyUrl';
-    export const allowInvalidPaths = 'allowInvalidPaths';
-    export const cacheTimeToLiveMultiplier = 'cacheTimeToLiveMultiplier';
-}
-
-namespace commandKeys
-{
-    export const acquire = 'acquire';
-    export const acquireGlobalSDK = 'acquireGlobalSDK';
-    export const acquireStatus = 'acquireStatus';
-    export const uninstall = 'uninstall';
-    export const findPath = 'findPath';
-    export const uninstallPublic = 'uninstallPublic'
-    export const uninstallAll = 'uninstallAll';
-    export const listVersions = 'listVersions';
-    export const recommendedVersion = 'recommendedVersion'
-    export const globalAcquireSDKPublic = 'acquireGlobalSDKPublic';
-    export const showAcquisitionLog = 'showAcquisitionLog';
-    export const ensureDotnetDependencies = 'ensureDotnetDependencies';
-    export const reportIssue = 'reportIssue';
-}
-
-const commandPrefix = 'dotnet';
-const configPrefix = 'dotnetAcquisitionExtension';
-const displayChannelName = '.NET Install Tool';
-const defaultTimeoutValue = 600;
-const moreInfoUrl = 'https://github.com/dotnet/vscode-dotnet-runtime/blob/main/Documentation/troubleshooting-runtime.md';
-let disableActivationUnderTest = true;
-
-export function activate(vsCodeContext: vscode.ExtensionContext, extensionContext?: IExtensionContext)
-{
-
-    if ((process.env.DOTNET_INSTALL_TOOL_UNDER_TEST === 'true' || (vsCodeContext?.extensionMode === vscode.ExtensionMode.Test)) && disableActivationUnderTest)
-    {
-        return;
-    }
-
-    // Loading Extension Configuration
-    const extensionConfiguration = extensionContext !== undefined && extensionContext.extensionConfiguration ?
-        extensionContext.extensionConfiguration :
-        vscode.workspace.getConfiguration(configPrefix);
-
-    // Reading Extension Configuration
-    const timeoutValue = extensionConfiguration.get<number>(configKeys.installTimeoutValue);
-    if (!fs.existsSync(vsCodeContext.globalStoragePath))
-    {
-        fs.mkdirSync(vsCodeContext.globalStoragePath, { recursive: true });
-    }
-    const resolvedTimeoutSeconds = timeoutValue === undefined ? defaultTimeoutValue : timeoutValue;
-    const proxyLink = extensionConfiguration.get<string>(configKeys.proxyUrl);
-
-    // Create a cache with the TTL setting that we can only reasonably access from here.
-    const cacheTimeToLiveMultiplier = Math.abs(Number(extensionConfiguration.get<string>(configKeys.cacheTimeToLiveMultiplier) ?? 1)) ?? 1;
-    const _localCache = LocalMemoryCacheSingleton.getInstance(cacheTimeToLiveMultiplier);
-
-
-    const allowInvalidPathSetting = extensionConfiguration.get<boolean>(configKeys.allowInvalidPaths);
-    const isExtensionTelemetryEnabled = enableExtensionTelemetry(extensionConfiguration, configKeys.enableTelemetry);
-    const displayWorker = extensionContext ? extensionContext.displayWorker : new WindowDisplayWorker();
-
-    // Creating Contexts to Execute Under
-    const utilContext = {
-        ui: displayWorker,
-        vsCodeEnv: new VSCodeEnvironment()
-    }
-
-    const vsCodeExtensionContext = new VSCodeExtensionContext(vsCodeContext);
-    const eventStreamContext = {
-        displayChannelName,
-        logPath: vsCodeContext.logPath,
-        extensionId: dotnetCoreAcquisitionExtensionId,
-        enableTelemetry: isExtensionTelemetryEnabled,
-        telemetryReporter: extensionContext ? extensionContext.telemetryReporter : undefined,
-        showLogCommand: `${commandPrefix}.${commandKeys.showAcquisitionLog}`,
-        packageJson
-    } as IEventStreamContext;
-    const [globalEventStream, outputChannel, loggingObserver,
-        eventStreamObservers, telemetryObserver, _] = registerEventStream(eventStreamContext, vsCodeExtensionContext, utilContext);
-
-
-    // Setting up command-shared classes for Runtime & SDK Acquisition
-    const existingPathConfigWorker = new ExtensionConfigurationWorker(extensionConfiguration, configKeys.existingPath, configKeys.existingSharedPath);
-
-    // Creating API Surfaces
-    const dotnetAcquireRegistration = vscode.commands.registerCommand(`${commandPrefix}.${commandKeys.acquire}`, async (commandContext: IDotnetAcquireContext): Promise<IDotnetAcquireResult | undefined> =>
-    {
-        const worker = getAcquisitionWorker();
-        commandContext.mode = commandContext.mode ?? 'runtime' as DotnetInstallMode;
-        const mode = commandContext.mode;
-
-        const workerContext = getAcquisitionWorkerContext(mode, commandContext);
-
-        const dotnetPath = await callWithErrorHandling<Promise<IDotnetAcquireResult>>(async () =>
-        {
-            globalEventStream.post(new DotnetAcquisitionRequested(commandContext.version, commandContext.requestingExtensionId ?? 'notProvided', mode, commandContext.installType ?? 'local'));
-
-            telemetryObserver?.setAcquisitionContext(workerContext, commandContext);
-
-            if (!commandContext.requestingExtensionId)
-            {
-                globalEventStream.post(new NoExtensionIdProvided(`No requesting extension id was provided for the request ${commandContext.version}.`));
-                vscode.window.showWarningMessage(`One of your extensions is attempting to install .NET without providing an extension id.
-                This install cannot be properly maintained. Please report this to the extension author.`);
-            }
-
-            if (!commandContext.version || commandContext.version === 'latest')
-            {
-                throw new EventBasedError('BadContextualVersion',
-                    `Cannot acquire .NET version "${commandContext.version}". Please provide a valid version.`);
-            }
-
-            const existingPath = await resolveExistingPathIfExists(existingPathConfigWorker, commandContext, workerContext, utilContext);
-            if (existingPath)
-            {
-                return existingPath;
-            }
-
-            const existingOfflinePath = await getExistingInstallIfOffline(worker, workerContext);
-            if (existingOfflinePath)
-            {
-                return Promise.resolve(existingOfflinePath);
-            }
-
-            // Note: This will impact the context object given to the worker and error handler since objects own a copy of a reference in JS.
-            const runtimeVersionResolver = new VersionResolver(workerContext);
-            commandContext.version = await runtimeVersionResolver.getFullVersion(commandContext.version, mode);
-
-            const acquisitionInvoker = new AcquisitionInvoker(workerContext, utilContext);
-            return mode === 'aspnetcore' ? worker.acquireLocalASPNET(workerContext, acquisitionInvoker) : worker.acquireLocalRuntime(workerContext, acquisitionInvoker);
-        }, getIssueContext(existingPathConfigWorker)(commandContext.errorConfiguration, 'acquire', commandContext.version), commandContext.requestingExtensionId, workerContext);
-
-        const installationId = getInstallIdCustomArchitecture(commandContext.version, commandContext.architecture, mode, 'local');
-        const install = {
-            installId: installationId, version: commandContext.version, installMode: mode, isGlobal: false,
-            architecture: commandContext.architecture ?? DotnetCoreAcquisitionWorker.defaultArchitecture()
-        } as DotnetInstall;
-
-        if (dotnetPath !== undefined && dotnetPath?.dotnetPath)
-        {
-            globalEventStream.post(new DotnetAcquisitionTotalSuccessEvent(commandContext.version, install, commandContext.requestingExtensionId ?? '', dotnetPath.dotnetPath));
-        }
-
-        loggingObserver.dispose();
-        return dotnetPath;
-    });
-
-    const dotnetAcquireGlobalSDKRegistration = vscode.commands.registerCommand(`${commandPrefix}.${commandKeys.acquireGlobalSDK}`, async (commandContext: IDotnetAcquireContext): Promise<IDotnetAcquireResult | undefined> =>
-    {
-        commandContext.mode = commandContext.mode ?? 'sdk' as DotnetInstallMode;
-
-        if (commandContext.requestingExtensionId === undefined)
-        {
-            return Promise.reject(new Error('No requesting extension id was provided.'));
-        }
-
-        let fullyResolvedVersion = '';
-        const workerContext = getAcquisitionWorkerContext(commandContext.mode, commandContext);
-        const worker = getAcquisitionWorker();
-
-        const pathResult = await callWithErrorHandling(async () =>
-        {
-            // Warning: Between now and later in this call-stack, the context 'version' is incomplete as it has not been resolved.
-            // Errors between here and the place where it is resolved cannot be routed to one another.
-
-            telemetryObserver?.setAcquisitionContext(workerContext, commandContext);
-
-            if (commandContext.version === '' || !commandContext.version)
-            {
-                throw new EventCancellationError('BadContextualRuntimeVersionError',
-                    `No version was defined to install.`);
-            }
-
-            globalEventStream.post(new DotnetAcquisitionRequested(commandContext.version, commandContext.requestingExtensionId ?? 'notProvided', commandContext.mode!, commandContext.installType ?? 'global'));
-
-            const existingOfflinePath = await getExistingInstallIfOffline(worker, workerContext);
-            if (existingOfflinePath)
-            {
-                return Promise.resolve(existingOfflinePath);
-            }
-
-            const globalInstallerResolver = new GlobalInstallerResolver(workerContext, commandContext.version);
-            fullyResolvedVersion = await globalInstallerResolver.getFullySpecifiedVersion();
-
-            // Reset context to point to the fully specified version so it is not possible for someone to access incorrect data during the install process.
-            // Note: This will impact the context object given to the worker and error handler since objects own a copy of a reference in JS.
-            commandContext.version = fullyResolvedVersion;
-            telemetryObserver?.setAcquisitionContext(workerContext, commandContext);
-
-            outputChannel.show(true);
-            const dotnetPath = await worker.acquireGlobalSDK(workerContext, globalInstallerResolver);
-
-            new CommandExecutor(workerContext, utilContext).setPathEnvVar(dotnetPath.dotnetPath, moreInfoUrl, displayWorker, vsCodeExtensionContext, true);
-            return dotnetPath;
-        }, getIssueContext(existingPathConfigWorker)(commandContext.errorConfiguration, commandKeys.acquireGlobalSDK), commandContext.requestingExtensionId, workerContext);
-
-        const installationId = getInstallIdCustomArchitecture(commandContext.version, commandContext.architecture, commandContext.mode, 'global');
-        const install = {
-            installId: installationId, version: commandContext.version, installMode: commandContext.mode, isGlobal: true,
-            architecture: commandContext.architecture ?? DotnetCoreAcquisitionWorker.defaultArchitecture()
-        } as DotnetInstall;
-
-        if (pathResult !== undefined && pathResult?.dotnetPath)
-        {
-            globalEventStream.post(new DotnetAcquisitionTotalSuccessEvent(commandContext.version, install, commandContext.requestingExtensionId ?? '', pathResult.dotnetPath));
-        }
-
-        loggingObserver.dispose();
-        return pathResult;
-    });
-
-    const dotnetListVersionsRegistration = vscode.commands.registerCommand(`${commandPrefix}.${commandKeys.listVersions}`,
-        async (commandContext: IDotnetListVersionsContext | undefined, customWebWorker: WebRequestWorkerSingleton | undefined): Promise<IDotnetListVersionsResult | undefined> =>
-        {
-            return getAvailableVersions(commandContext, customWebWorker, false);
-        });
-
-    const dotnetRecommendedVersionRegistration = vscode.commands.registerCommand(`${commandPrefix}.${commandKeys.recommendedVersion}`,
-        async (commandContext: IDotnetListVersionsContext | undefined, customWebWorker: WebRequestWorkerSingleton | undefined): Promise<IDotnetListVersionsResult> =>
-        {
-            const recommendation = await callWithErrorHandling(async () =>
-            {
-                const availableVersions = await getAvailableVersions(commandContext, customWebWorker, true) ?? [];
-                const activeSupportVersions = availableVersions?.filter((version: IDotnetVersion) => version.supportPhase === 'active');
-
-                if (!activeSupportVersions || (activeSupportVersions?.length ?? 0) < 1)
-                {
-                    const err = new EventCancellationError('DotnetVersionResolutionError', `An active-support version of dotnet couldn't be found. Discovered versions: ${JSON.stringify(availableVersions)}`);
-                    globalEventStream.post(new DotnetVersionResolutionError(err, null));
-                    if (!availableVersions || (availableVersions?.length ?? 0) < 1)
-                    {
-                        return [];
-                    }
-                    else
-                    {
-                        return [availableVersions[0]];
-                    }
-                }
-
-                // The first item will be the newest version.
-                return [activeSupportVersions[0]];
-            }, getIssueContext(existingPathConfigWorker)(commandContext?.errorConfiguration, 'acquireStatus'));
-
-            return recommendation ?? [];
-        });
-
-
-    const acquireGlobalSDKPublicRegistration = vscode.commands.registerCommand(`${commandPrefix}.${commandKeys.globalAcquireSDKPublic}`, async (commandContext: IDotnetAcquireContext | undefined) =>
-    {
-        globalEventStream.post(new GlobalAcquisitionContextMenuOpened(`The user has opened the global SDK acquisition context menu.`));
-
-<<<<<<< HEAD
-        const recommendedVersionResult: IDotnetListVersionsResult = await vscode.commands.executeCommand('dotnet.recommendedVersion', { listRuntimes: false, errorConfiguration: commandContext?.errorConfiguration } as IDotnetListVersionsContext);
-=======
-        const recommendedVersionResult: IDotnetListVersionsResult = await vscode.commands.executeCommand('dotnet.recommendedVersion');
-        globalEventStream.post(new DotnetVersionCategorizedEvent(`Recommended versions: ${JSON.stringify(recommendedVersionResult ?? '')}.`));
-
->>>>>>> 67e5773d
-        const recommendedVersion: string = recommendedVersionResult ? recommendedVersionResult[0]?.version : '';
-        globalEventStream.post(new DotnetVersionCategorizedEvent(`Recommending version: ${recommendedVersion}.`));
-
-        const chosenVersion = (await vscode.window.showInputBox(
-            {
-                placeHolder: recommendedVersion,
-                value: recommendedVersion,
-                prompt: 'The .NET SDK version. You can use different formats: 5, 3.1, 7.0.3xx, 6.0.201, etc.',
-            })) ?? recommendedVersion;
-
-        globalEventStream.post(new UserManualInstallVersionChosen(`The user has chosen to install the .NET SDK version ${chosenVersion}.`));
-
-        try
-        {
-            globalEventStream.post(new UserManualInstallRequested(`Starting to install the .NET SDK ${chosenVersion} via a user request.`));
-
-            await vscode.commands.executeCommand('dotnet.showAcquisitionLog');
-            const userCommandContext: IDotnetAcquireContext = { version: chosenVersion, requestingExtensionId: 'user', installType: 'global' };
-            const path: IDotnetAcquireResult = await vscode.commands.executeCommand('dotnet.acquireGlobalSDK', userCommandContext);
-            if (path && path?.dotnetPath)
-            {
-                globalEventStream.post(new UserManualInstallSuccess(`The .NET SDK ${chosenVersion} was successfully installed.`));
-            }
-        }
-        catch (error)
-        {
-            globalEventStream.post(new UserManualInstallFailure((error as Error), `The .NET SDK ${chosenVersion} failed to install. Error: ${(error as Error).toString()}`));
-            vscode.window.showErrorMessage((error as Error).toString());
-        }
-    });
-
-    const dotnetAcquireStatusRegistration = vscode.commands.registerCommand(`${commandPrefix}.${commandKeys.acquireStatus}`, async (commandContext: IDotnetAcquireContext): Promise<IDotnetAcquireResult | undefined> =>
-    {
-        const pathResult = await callWithErrorHandling(async () =>
-        {
-            const mode = commandContext.mode ?? 'runtime' as DotnetInstallMode;
-            const worker = getAcquisitionWorker();
-            const workerContext = getAcquisitionWorkerContext(mode, commandContext);
-
-            globalEventStream.post(new DotnetAcquisitionStatusRequested(commandContext.version, commandContext.requestingExtensionId));
-            const runtimeVersionResolver = new VersionResolver(workerContext);
-            const resolvedVersion = await runtimeVersionResolver.getFullVersion(commandContext.version, mode);
-            commandContext.version = resolvedVersion;
-            const dotnetPath = await worker.acquireStatus(workerContext, mode);
-            return dotnetPath;
-        }, getIssueContext(existingPathConfigWorker)(commandContext.errorConfiguration, 'acquireStatus'));
-        return pathResult;
-    });
-
-    const dotnetUninstallPublicRegistration = vscode.commands.registerCommand(`${commandPrefix}.${commandKeys.uninstallPublic}`, async () =>
-    {
-        const existingInstalls = await InstallTrackerSingleton.getInstance(globalEventStream, vsCodeContext.globalState).getExistingInstalls('installed', directoryProviderFactory(
-            'runtime', vsCodeContext.globalStoragePath));
-
-        const menuItems = existingInstalls?.sort(
-            function (x: InstallRecord, y: InstallRecord): number
-            {
-                if (x.dotnetInstall.installMode === y.dotnetInstall.installMode)
-                {
-                    return x.dotnetInstall.version.localeCompare(y.dotnetInstall.version);
-                }
-                return x.dotnetInstall.installMode.localeCompare(y.dotnetInstall.installMode);
-            })?.map(install =>
-            {
-                return {
-                    label: `.NET ${(install.dotnetInstall.installMode === 'sdk' ? 'SDK' : install.dotnetInstall.installMode === 'runtime' ? 'Runtime' : 'ASP.NET Core Runtime')} ${install.dotnetInstall.version}`,
-                    description: `${install.dotnetInstall.architecture ?? ''} | ${install.dotnetInstall.isGlobal ? 'machine-wide' : 'vscode-local'}`,
-                    detail: install.installingExtensions.some(x => x !== null) ? `Used by ${install.installingExtensions.join(', ')}` : ``,
-                    iconPath: install.dotnetInstall.isGlobal ? new vscode.ThemeIcon('shield') : new vscode.ThemeIcon('trash'),
-                    internalId: install.dotnetInstall.installId
-                }
-            });
-
-        if ((menuItems?.length ?? 0) < 1)
-        {
-            vscode.window.showInformationMessage('No .NET installations were found to uninstall.');
-            return;
-        }
-
-        const chosenVersion = await vscode.window.showQuickPick(menuItems, { placeHolder: 'Select a version to uninstall.' });
-
-        if (chosenVersion)
-        {
-            const installRecord: InstallRecord = existingInstalls.find(install => install.dotnetInstall.installId === chosenVersion.internalId)!;
-
-            if (!installRecord || !installRecord?.dotnetInstall?.version || !installRecord?.dotnetInstall?.installMode)
-            {
-                return;
-            }
-
-            const selectedInstall: DotnetInstall = installRecord.dotnetInstall;
-            let canContinue = true;
-            const uninstallWillBreakSomething = !(await InstallTrackerSingleton.getInstance(globalEventStream, vsCodeContext.globalState).canUninstall('installed', selectedInstall, directoryProviderFactory(
-                'runtime', vsCodeContext.globalStoragePath), true));
-
-            const yes = `Continue`;
-            if (uninstallWillBreakSomething)
-            {
-                const brokenExtensions = installRecord.installingExtensions.some(x => x !== null) ? installRecord.installingExtensions.join(', ') : 'extensions such as C# or C# DevKit';
-                const pick = await vscode.window.showWarningMessage(
-                    `Uninstalling .NET ${selectedInstall.version} will likely cause ${brokenExtensions} to stop functioning properly. Do you still wish to continue?`, { modal: true }, yes);
-                canContinue = pick === yes;
-            }
-
-            if (!canContinue)
-            {
-                return;
-            }
-
-            const commandContext: IDotnetAcquireContext =
-            {
-                version: selectedInstall.version,
-                mode: selectedInstall.installMode,
-                installType: selectedInstall.isGlobal ? 'global' : 'local',
-                architecture: selectedInstall.architecture,
-                requestingExtensionId: 'user'
-            }
-
-            outputChannel.show(true);
-            return uninstall(commandContext, true);
-        }
-    });
-
-    /**
-     * @returns 0 on success. Error string if not.
-     */
-    const dotnetUninstallRegistration = vscode.commands.registerCommand(`${commandPrefix}.${commandKeys.uninstall}`, async (commandContext: IDotnetAcquireContext | undefined): Promise<string> =>
-    {
-        return uninstall(commandContext);
-    });
-
-    /**
-     * @param commandContext The context of the request to find the dotnet path.
-     * We wrap an AcquisitionContext which must include the version, requestingExtensionId, architecture of .NET desired, and mode.
-     * The architecture should be of the node format ('x64', 'x86', 'arm64', etc.)
-     *
-     * @returns the path to the dotnet executable as an IDotnetAcquireResult (or undefined), if one can be found. This should be the true path to the executable. undefined if none can be found.
-     * Before version 2.2.2, the result could be a string, undefined, or an IDotnetAcquireResult. This was changed to be more consistent with the rest of the APIs.
-     *
-     * @remarks Priority Order for path lookup:
-     * VSCode Setting -> PATH -> Realpath of PATH -> DOTNET_ROOT (Emulation DOTNET_ROOT if set first)
-     *
-     * This accounts for pmc installs, snap installs, bash configurations, and other non-standard installations such as homebrew.
-     */
-    const dotnetFindPathRegistration = vscode.commands.registerCommand(`${commandPrefix}.${commandKeys.findPath}`, async (commandContext: IDotnetFindPathContext): Promise<IDotnetAcquireResult | undefined> =>
-    {
-        globalEventStream.post(new DotnetFindPathCommandInvoked(`The find path command was invoked.`, commandContext));
-
-        if (!commandContext.acquireContext.mode || !commandContext.acquireContext.requestingExtensionId || !commandContext.acquireContext.version || !commandContext.acquireContext.architecture)
-        {
-            throw new EventCancellationError('BadContextualFindPathError', `The find path request was missing required information: a mode, version, architecture, and requestingExtensionId.`);
-        }
-
-        globalEventStream.post(new DotnetFindPathLookupSetting(`Looking up vscode setting.`));
-        const workerContext = getAcquisitionWorkerContext(commandContext.acquireContext.mode, commandContext.acquireContext);
-        const existingPath = await resolveExistingPathIfExists(existingPathConfigWorker, commandContext.acquireContext, workerContext, utilContext, commandContext.versionSpecRequirement);
-
-        // The setting is not intended to be used as the SDK, only the runtime for extensions to run on. Ex: PowerShell policy doesn't allow us to install the runtime, let users set the path manually.
-        if (existingPath && commandContext.acquireContext.mode !== 'sdk')
-        {
-            // We don't need to validate the existing path as it gets validated in the lookup logic already.
-            globalEventStream.post(new DotnetFindPathSettingFound(`Found vscode setting.`));
-            loggingObserver.dispose();
-            return existingPath;
-        }
-
-        const validator = new DotnetConditionValidator(workerContext, utilContext);
-        const finder = new DotnetPathFinder(workerContext, utilContext);
-
-        const dotnetsOnPATH = await finder.findRawPathEnvironmentSetting();
-        for (const dotnetPath of dotnetsOnPATH ?? [])
-        {
-            const validatedPATH = await getPathIfValid(dotnetPath, validator, commandContext);
-            if (validatedPATH)
-            {
-                loggingObserver.dispose();
-                return { dotnetPath: validatedPATH };
-            }
-        }
-
-        const dotnetsOnRealPATH = await finder.findRealPathEnvironmentSetting();
-        for (const dotnetPath of dotnetsOnRealPATH ?? [])
-        {
-            const validatedRealPATH = await getPathIfValid(dotnetPath, validator, commandContext);
-            if (validatedRealPATH)
-            {
-                loggingObserver.dispose();
-                return { dotnetPath: validatedRealPATH };
-            }
-        }
-
-        const dotnetOnROOT = await finder.findDotnetRootPath(commandContext.acquireContext.architecture);
-        const validatedRoot = await getPathIfValid(dotnetOnROOT, validator, commandContext);
-        if (validatedRoot)
-        {
-            loggingObserver.dispose();
-            return { dotnetPath: validatedRoot };
-        }
-
-        const dotnetOnHostfxrRecord = await finder.findHostInstallPaths(commandContext.acquireContext.architecture);
-        for (const dotnetPath of dotnetOnHostfxrRecord ?? [])
-        {
-            const validatedHostfxr = await getPathIfValid(dotnetPath, validator, commandContext);
-            if (validatedHostfxr && process.env.DOTNET_INSTALL_TOOL_SKIP_HOSTFXR !== 'true')
-            {
-                loggingObserver.dispose();
-                return { dotnetPath: validatedHostfxr };
-            }
-        }
-
-        loggingObserver.dispose();
-        globalEventStream.post(new DotnetFindPathNoPathMetCondition(`Could not find a single host path that met the conditions.
-existingPath : ${existingPath?.dotnetPath}
-onPath : ${JSON.stringify(dotnetsOnPATH)}
-onRealPath : ${JSON.stringify(dotnetsOnRealPATH)}
-onRoot : ${dotnetOnROOT}
-onHostfxrRecord : ${JSON.stringify(dotnetOnHostfxrRecord)}
-
-Requirement:
-${JSON.stringify(commandContext)}`));
-        return undefined;
-    });
-
-    async function getPathIfValid(path: string | undefined, validator: IDotnetConditionValidator, commandContext: IDotnetFindPathContext): Promise<string | undefined>
-    {
-        if (path)
-        {
-            const validated = await validator.dotnetMeetsRequirement(path, commandContext);
-            if (validated)
-            {
-                globalEventStream.post(new DotnetFindPathMetCondition(`${path} met the conditions.`));
-                return path;
-            }
-        }
-
-        return undefined;
-    }
-
-    async function uninstall(commandContext: IDotnetAcquireContext | undefined, force = false): Promise<string>
-    {
-        let result = '1';
-        await callWithErrorHandling(async () =>
-        {
-            if (!commandContext?.version || !commandContext?.installType || !commandContext?.mode || !commandContext?.requestingExtensionId)
-            {
-                const error = new EventCancellationError('InvalidUninstallRequest', `The caller ${commandContext?.requestingExtensionId} did not properly submit an uninstall request.
-    Please include the mode, installType, version, and extensionId.`);
-                globalEventStream.post(new InvalidUninstallRequest(error as Error));
-                throw error;
-            }
-            else
-            {
-                const worker = getAcquisitionWorker();
-                const workerContext = getAcquisitionWorkerContext(commandContext.mode, commandContext);
-
-                if (commandContext.installType === 'local' && !force) // if using force mode, we are also using the UI, which passes the fully specified version to uninstall only
-                {
-                    const versionResolver = new VersionResolver(workerContext);
-                    const resolvedVersion = await versionResolver.getFullVersion(commandContext.version, commandContext.mode);
-                    commandContext.version = resolvedVersion;
-                }
-
-                const installationId = getInstallIdCustomArchitecture(commandContext.version, commandContext.architecture, commandContext.mode, commandContext.installType);
-                const install = {
-                    installId: installationId, version: commandContext.version, installMode: commandContext.mode, isGlobal: commandContext.installType === 'global',
-                    architecture: commandContext.architecture ?? DotnetCoreAcquisitionWorker.defaultArchitecture()
-                } as DotnetInstall;
-
-                if (commandContext.installType === 'local')
-                {
-                    result = await worker.uninstallLocal(workerContext, install, force);
-                }
-                else
-                {
-                    const globalInstallerResolver = new GlobalInstallerResolver(workerContext, commandContext.version);
-                    result = await worker.uninstallGlobal(workerContext, install, globalInstallerResolver, force);
-                }
-            }
-        }, getIssueContext(existingPathConfigWorker)(commandContext?.errorConfiguration, 'uninstall'));
-
-        return result;
-    }
-
-    const dotnetUninstallAllRegistration = vscode.commands.registerCommand(`${commandPrefix}.${commandKeys.uninstallAll}`, async (commandContext: IDotnetUninstallContext | undefined) =>
-    {
-        await callWithErrorHandling(async () =>
-        {
-            const mode = 'runtime' as DotnetInstallMode;
-            const worker = getAcquisitionWorker();
-            const installDirectoryProvider = directoryProviderFactory(mode, vsCodeContext.globalStoragePath);
-
-            await worker.uninstallAll(globalEventStream, installDirectoryProvider.getStoragePath(), vsCodeContext.globalState);
-        },
-            getIssueContext(existingPathConfigWorker)(commandContext ? commandContext.errorConfiguration : undefined, 'uninstallAll')
-        );
-    });
-
-    const showOutputChannelRegistration = vscode.commands.registerCommand(`${commandPrefix}.${commandKeys.showAcquisitionLog}`, () => outputChannel.show(/* preserveFocus */ false));
-
-    const ensureDependenciesRegistration = vscode.commands.registerCommand(`${commandPrefix}.${commandKeys.ensureDotnetDependencies}`, async (commandContext: IDotnetEnsureDependenciesContext) =>
-    {
-        await callWithErrorHandling(async () =>
-        {
-            if (os.platform() !== 'linux')
-            {
-                // We can't handle installing dependencies for anything other than Linux
-                return;
-            }
-
-            const result = cp.spawnSync(commandContext.command, commandContext.arguments);
-            const installer = new DotnetCoreDependencyInstaller();
-            if (installer.signalIndicatesMissingLinuxDependencies(result.signal!))
-            {
-                globalEventStream.post(new DotnetAcquisitionMissingLinuxDependencies());
-                await installer.promptLinuxDependencyInstall('Failed to run .NET runtime.');
-            }
-        }, getIssueContext(existingPathConfigWorker)(commandContext.errorConfiguration, 'ensureDependencies'));
-    });
-
-    const reportIssueRegistration = vscode.commands.registerCommand(`${commandPrefix}.${commandKeys.reportIssue}`, async () =>
-    {
-        const [url, issueBody] = formatIssueUrl(undefined, getIssueContext(existingPathConfigWorker)(AcquireErrorConfiguration.DisableErrorPopups, 'reportIssue'));
-        await vscode.env.clipboard.writeText(issueBody);
-        open(url).catch(() => {});
-    });
-
-    // Helper Functions
-    async function resolveExistingPathIfExists(configResolver: ExtensionConfigurationWorker, commandContext: IDotnetAcquireContext,
-        workerContext: IAcquisitionWorkerContext, utilityContext: IUtilityContext, requirement?: DotnetVersionSpecRequirement): Promise<IDotnetAcquireResult | null>
-    {
-        const existingPathResolver = new ExistingPathResolver(workerContext, utilityContext);
-
-        const existingPath = await existingPathResolver.resolveExistingPath(configResolver.getAllPathConfigurationValues(), commandContext.requestingExtensionId, displayWorker, requirement);
-        if (existingPath)
-        {
-            globalEventStream.post(new DotnetExistingPathResolutionCompleted(existingPath.dotnetPath));
-            return new Promise((resolve) =>
-            {
-                resolve(existingPath);
-            });
-        }
-        return new Promise((resolve) =>
-        {
-            resolve(null);
-        });
-    }
-
-    const getAvailableVersions = async (commandContext: IDotnetListVersionsContext | undefined,
-        customWebWorker: WebRequestWorkerSingleton | undefined, onRecommendationMode: boolean): Promise<IDotnetListVersionsResult | undefined> =>
-    {
-        const mode = 'sdk' as DotnetInstallMode;
-        const workerContext = getVersionResolverContext(mode, 'global', commandContext?.errorConfiguration);
-        const customVersionResolver = new VersionResolver(workerContext, customWebWorker);
-
-        if (os.platform() !== 'linux' || !onRecommendationMode)
-        {
-            const versionsResult = await callWithErrorHandling(async () =>
-            {
-                return customVersionResolver.GetAvailableDotnetVersions(commandContext);
-            }, getIssueContext(existingPathConfigWorker)(commandContext?.errorConfiguration, 'getAvailableVersions'));
-
-            return versionsResult;
-        }
-        else
-        {
-            const linuxResolver = new LinuxVersionResolver(workerContext, utilContext);
-            try
-            {
-                const suggestedVersion = await linuxResolver.getRecommendedDotnetVersion('sdk' as DotnetInstallMode);
-                const osAgnosticVersionData = await getAvailableVersions(commandContext, customWebWorker, !onRecommendationMode);
-                const resolvedSupportPhase = osAgnosticVersionData?.find((version: IDotnetVersion) =>
-                    getMajorMinor(version.version, globalEventStream, workerContext) === getMajorMinor(suggestedVersion, globalEventStream, workerContext))?.supportPhase ?? 'active';
-                // Assumption : The newest version is 'active' support, but we can't guarantee that.
-                // If the linux version is too old it will eventually support no active versions of .NET, which would cause a failure.
-                // The best we can give it is the newest working version, which is the most likely to be supported, and mark it as active so we can use it.
-
-                return [
-                    {
-                        version: suggestedVersion, channelVersion: `${getMajorMinor(suggestedVersion, globalEventStream, workerContext)}`,
-                        supportStatus: Number(getMajor(suggestedVersion, globalEventStream, workerContext)) % 2 === 0 ? 'lts' : 'sts',
-                        supportPhase: resolvedSupportPhase
-                    }
-                ];
-            }
-            catch (error: any)
-            {
-                return [];
-            }
-        }
-    }
-
-    /**
-     * @returns A 'worker' context object that can be used for when there actually isn't any acquisition happening.
-     * Eventually the version resolver and web request worker should be decoupled from the context object, ...
-     * so we don't need to do this, but not doing this right now.
-     */
-    function getVersionResolverContext(mode: DotnetInstallMode, typeOfInstall: DotnetInstallType, errorsConfiguration?: ErrorConfiguration): IAcquisitionWorkerContext
-    {
-        return getAcquisitionWorkerContext(mode,
-            {
-                requestingExtensionId: 'notProvided',
-                installType: typeOfInstall,
-                version: 'notAnAcquisitionRequest',
-                errorConfiguration: errorsConfiguration,
-                architecture: DotnetCoreAcquisitionWorker.defaultArchitecture(),
-                mode
-            } as IDotnetAcquireContext
-        )
-    }
-
-    function getAcquisitionWorkerContext(mode: DotnetInstallMode, acquiringContext: IDotnetAcquireContext): IAcquisitionWorkerContext
-    {
-        return {
-            storagePath: vsCodeContext.globalStoragePath,
-            extensionState: vsCodeContext.globalState,
-            eventStream: globalEventStream,
-            installationValidator: new InstallationValidator(globalEventStream),
-            timeoutSeconds: resolvedTimeoutSeconds,
-            acquisitionContext: acquiringContext,
-            installDirectoryProvider: directoryProviderFactory(mode, vsCodeContext.globalStoragePath),
-            proxyUrl: proxyLink,
-            isExtensionTelemetryInitiallyEnabled: isExtensionTelemetryEnabled,
-            allowInvalidPathSetting: allowInvalidPathSetting ?? false
-        }
-    }
-
-    function getAcquisitionWorker(): DotnetCoreAcquisitionWorker
-    {
-        return new DotnetCoreAcquisitionWorker(utilContext, vsCodeExtensionContext);
-    }
-
-    function getIssueContext(configResolver: ExtensionConfigurationWorker)
-    {
-        return (errorConfiguration: ErrorConfiguration | undefined, commandName: string, version?: string) =>
-        {
-            return {
-                logger: loggingObserver,
-                errorConfiguration: errorConfiguration || AcquireErrorConfiguration.DisplayAllErrorPopups,
-                displayWorker,
-                extensionConfigWorker: configResolver,
-                eventStream: globalEventStream,
-                commandName,
-                version,
-                moreInfoUrl,
-                timeoutInfoUrl: `${moreInfoUrl}#install-script-timeouts`
-            } as IIssueContext;
-        };
-    }
-
-    async function getExistingInstallIfOffline(worker: DotnetCoreAcquisitionWorker, workerContext: IAcquisitionWorkerContext): Promise<IDotnetAcquireResult | null>
-    {
-        if (!(await WebRequestWorkerSingleton.getInstance().isOnline(timeoutValue ?? defaultTimeoutValue, globalEventStream)))
-        {
-            workerContext.acquisitionContext.architecture ??= DotnetCoreAcquisitionWorker.defaultArchitecture();
-            const existingOfflinePath = await worker.getSimilarExistingInstall(workerContext);
-            if (existingOfflinePath?.dotnetPath)
-            {
-                return Promise.resolve(existingOfflinePath);
-            }
-            else
-            {
-                globalEventStream.post(new DotnetOfflineWarning(`It looks like you may be offline (can you connect to www.microsoft.com?) and have no installations of .NET for VS Code.
-We will try to install .NET, but are unlikely to be able to connect to the server. Installation will timeout in ${timeoutValue} seconds.`))
-            }
-        }
-
-        return null;
-    }
-
-    // Preemptively install .NET for extensions who tell us to in their package.json
-    const jsonInstaller = new JsonInstaller(globalEventStream, vsCodeExtensionContext);
-
-    // Exposing API Endpoints
-    vsCodeContext.subscriptions.push(
-        dotnetAcquireRegistration,
-        dotnetAcquireStatusRegistration,
-        dotnetAcquireGlobalSDKRegistration,
-        acquireGlobalSDKPublicRegistration,
-        dotnetFindPathRegistration,
-        dotnetListVersionsRegistration,
-        dotnetRecommendedVersionRegistration,
-        dotnetUninstallRegistration,
-        dotnetUninstallPublicRegistration,
-        dotnetUninstallAllRegistration,
-        showOutputChannelRegistration,
-        ensureDependenciesRegistration,
-        reportIssueRegistration,
-        ...eventStreamObservers);
-}
-
-export function ReEnableActivationForManualActivation()
-{
-    disableActivationUnderTest = false;
-}
+/*---------------------------------------------------------------------------------------------
+*  Licensed to the .NET Foundation under one or more agreements.
+*  The .NET Foundation licenses this file to you under the MIT license.
+*--------------------------------------------------------------------------------------------*/
+
+import * as cp from 'child_process';
+import * as fs from 'fs';
+import * as os from 'os';
+import * as vscode from 'vscode';
+import
+{
+    AcquireErrorConfiguration,
+    AcquisitionInvoker,
+    callWithErrorHandling,
+    CommandExecutor,
+    directoryProviderFactory,
+    DotnetAcquisitionMissingLinuxDependencies,
+    DotnetAcquisitionRequested,
+    DotnetAcquisitionStatusRequested,
+    DotnetAcquisitionTotalSuccessEvent,
+    DotnetConditionValidator,
+    DotnetCoreAcquisitionWorker,
+    DotnetCoreDependencyInstaller,
+    DotnetExistingPathResolutionCompleted,
+    DotnetFindPathCommandInvoked,
+    DotnetFindPathLookupSetting,
+    DotnetFindPathMetCondition,
+    DotnetFindPathNoPathMetCondition,
+    DotnetFindPathSettingFound,
+    DotnetInstall,
+    DotnetInstallMode,
+    DotnetInstallType,
+    DotnetOfflineWarning,
+    DotnetPathFinder,
+    DotnetVersionCategorizedEvent,
+    DotnetVersionResolutionError,
+    DotnetVersionSpecRequirement,
+    enableExtensionTelemetry,
+    ErrorConfiguration,
+    EventBasedError,
+    EventCancellationError,
+    ExistingPathResolver,
+    ExtensionConfigurationWorker,
+    formatIssueUrl,
+    getInstallIdCustomArchitecture,
+    getMajor,
+    getMajorMinor,
+    GlobalAcquisitionContextMenuOpened,
+    GlobalInstallerResolver,
+    IAcquisitionWorkerContext,
+    IDotnetAcquireContext,
+    IDotnetAcquireResult,
+    IDotnetConditionValidator,
+    IDotnetEnsureDependenciesContext,
+    IDotnetFindPathContext,
+    IDotnetListVersionsContext,
+    IDotnetListVersionsResult,
+    IDotnetUninstallContext,
+    IDotnetVersion,
+    IEventStreamContext,
+    IExtensionContext,
+    IIssueContext,
+    InstallationValidator,
+    InstallRecord,
+    InvalidUninstallRequest,
+    IUtilityContext,
+    JsonInstaller,
+    LinuxVersionResolver,
+    LocalMemoryCacheSingleton,
+    NoExtensionIdProvided,
+    registerEventStream,
+    UserManualInstallFailure,
+    UserManualInstallRequested,
+    UserManualInstallSuccess,
+    UserManualInstallVersionChosen,
+    VersionResolver,
+    VSCodeEnvironment,
+    VSCodeExtensionContext,
+    WebRequestWorkerSingleton,
+    WindowDisplayWorker
+} from 'vscode-dotnet-runtime-library';
+import { InstallTrackerSingleton } from 'vscode-dotnet-runtime-library/dist/Acquisition/InstallTrackerSingleton';
+import { dotnetCoreAcquisitionExtensionId } from './DotnetCoreAcquisitionId';
+import open = require('open');
+
+const packageJson = require('../package.json');
+
+// Extension constants
+namespace configKeys
+{
+    export const installTimeoutValue = 'installTimeoutValue';
+    export const enableTelemetry = 'enableTelemetry';
+    export const existingPath = 'existingDotnetPath';
+    export const existingSharedPath = 'sharedExistingDotnetPath'
+    export const proxyUrl = 'proxyUrl';
+    export const allowInvalidPaths = 'allowInvalidPaths';
+    export const cacheTimeToLiveMultiplier = 'cacheTimeToLiveMultiplier';
+}
+
+namespace commandKeys
+{
+    export const acquire = 'acquire';
+    export const acquireGlobalSDK = 'acquireGlobalSDK';
+    export const acquireStatus = 'acquireStatus';
+    export const uninstall = 'uninstall';
+    export const findPath = 'findPath';
+    export const uninstallPublic = 'uninstallPublic'
+    export const uninstallAll = 'uninstallAll';
+    export const listVersions = 'listVersions';
+    export const recommendedVersion = 'recommendedVersion'
+    export const globalAcquireSDKPublic = 'acquireGlobalSDKPublic';
+    export const showAcquisitionLog = 'showAcquisitionLog';
+    export const ensureDotnetDependencies = 'ensureDotnetDependencies';
+    export const reportIssue = 'reportIssue';
+}
+
+const commandPrefix = 'dotnet';
+const configPrefix = 'dotnetAcquisitionExtension';
+const displayChannelName = '.NET Install Tool';
+const defaultTimeoutValue = 600;
+const moreInfoUrl = 'https://github.com/dotnet/vscode-dotnet-runtime/blob/main/Documentation/troubleshooting-runtime.md';
+let disableActivationUnderTest = true;
+
+export function activate(vsCodeContext: vscode.ExtensionContext, extensionContext?: IExtensionContext)
+{
+
+    if ((process.env.DOTNET_INSTALL_TOOL_UNDER_TEST === 'true' || (vsCodeContext?.extensionMode === vscode.ExtensionMode.Test)) && disableActivationUnderTest)
+    {
+        return;
+    }
+
+    // Loading Extension Configuration
+    const extensionConfiguration = extensionContext !== undefined && extensionContext.extensionConfiguration ?
+        extensionContext.extensionConfiguration :
+        vscode.workspace.getConfiguration(configPrefix);
+
+    // Reading Extension Configuration
+    const timeoutValue = extensionConfiguration.get<number>(configKeys.installTimeoutValue);
+    if (!fs.existsSync(vsCodeContext.globalStoragePath))
+    {
+        fs.mkdirSync(vsCodeContext.globalStoragePath, { recursive: true });
+    }
+    const resolvedTimeoutSeconds = timeoutValue === undefined ? defaultTimeoutValue : timeoutValue;
+    const proxyLink = extensionConfiguration.get<string>(configKeys.proxyUrl);
+
+    // Create a cache with the TTL setting that we can only reasonably access from here.
+    const cacheTimeToLiveMultiplier = Math.abs(Number(extensionConfiguration.get<string>(configKeys.cacheTimeToLiveMultiplier) ?? 1)) ?? 1;
+    const _localCache = LocalMemoryCacheSingleton.getInstance(cacheTimeToLiveMultiplier);
+
+
+    const allowInvalidPathSetting = extensionConfiguration.get<boolean>(configKeys.allowInvalidPaths);
+    const isExtensionTelemetryEnabled = enableExtensionTelemetry(extensionConfiguration, configKeys.enableTelemetry);
+    const displayWorker = extensionContext ? extensionContext.displayWorker : new WindowDisplayWorker();
+
+    // Creating Contexts to Execute Under
+    const utilContext = {
+        ui: displayWorker,
+        vsCodeEnv: new VSCodeEnvironment()
+    }
+
+    const vsCodeExtensionContext = new VSCodeExtensionContext(vsCodeContext);
+    const eventStreamContext = {
+        displayChannelName,
+        logPath: vsCodeContext.logPath,
+        extensionId: dotnetCoreAcquisitionExtensionId,
+        enableTelemetry: isExtensionTelemetryEnabled,
+        telemetryReporter: extensionContext ? extensionContext.telemetryReporter : undefined,
+        showLogCommand: `${commandPrefix}.${commandKeys.showAcquisitionLog}`,
+        packageJson
+    } as IEventStreamContext;
+    const [globalEventStream, outputChannel, loggingObserver,
+        eventStreamObservers, telemetryObserver, _] = registerEventStream(eventStreamContext, vsCodeExtensionContext, utilContext);
+
+
+    // Setting up command-shared classes for Runtime & SDK Acquisition
+    const existingPathConfigWorker = new ExtensionConfigurationWorker(extensionConfiguration, configKeys.existingPath, configKeys.existingSharedPath);
+
+    // Creating API Surfaces
+    const dotnetAcquireRegistration = vscode.commands.registerCommand(`${commandPrefix}.${commandKeys.acquire}`, async (commandContext: IDotnetAcquireContext): Promise<IDotnetAcquireResult | undefined> =>
+    {
+        const worker = getAcquisitionWorker();
+        commandContext.mode = commandContext.mode ?? 'runtime' as DotnetInstallMode;
+        const mode = commandContext.mode;
+
+        const workerContext = getAcquisitionWorkerContext(mode, commandContext);
+
+        const dotnetPath = await callWithErrorHandling<Promise<IDotnetAcquireResult>>(async () =>
+        {
+            globalEventStream.post(new DotnetAcquisitionRequested(commandContext.version, commandContext.requestingExtensionId ?? 'notProvided', mode, commandContext.installType ?? 'local'));
+
+            telemetryObserver?.setAcquisitionContext(workerContext, commandContext);
+
+            if (!commandContext.requestingExtensionId)
+            {
+                globalEventStream.post(new NoExtensionIdProvided(`No requesting extension id was provided for the request ${commandContext.version}.`));
+                vscode.window.showWarningMessage(`One of your extensions is attempting to install .NET without providing an extension id.
+                This install cannot be properly maintained. Please report this to the extension author.`);
+            }
+
+            if (!commandContext.version || commandContext.version === 'latest')
+            {
+                throw new EventBasedError('BadContextualVersion',
+                    `Cannot acquire .NET version "${commandContext.version}". Please provide a valid version.`);
+            }
+
+            const existingPath = await resolveExistingPathIfExists(existingPathConfigWorker, commandContext, workerContext, utilContext);
+            if (existingPath)
+            {
+                return existingPath;
+            }
+
+            const existingOfflinePath = await getExistingInstallIfOffline(worker, workerContext);
+            if (existingOfflinePath)
+            {
+                return Promise.resolve(existingOfflinePath);
+            }
+
+            // Note: This will impact the context object given to the worker and error handler since objects own a copy of a reference in JS.
+            const runtimeVersionResolver = new VersionResolver(workerContext);
+            commandContext.version = await runtimeVersionResolver.getFullVersion(commandContext.version, mode);
+
+            const acquisitionInvoker = new AcquisitionInvoker(workerContext, utilContext);
+            return mode === 'aspnetcore' ? worker.acquireLocalASPNET(workerContext, acquisitionInvoker) : worker.acquireLocalRuntime(workerContext, acquisitionInvoker);
+        }, getIssueContext(existingPathConfigWorker)(commandContext.errorConfiguration, 'acquire', commandContext.version), commandContext.requestingExtensionId, workerContext);
+
+        const installationId = getInstallIdCustomArchitecture(commandContext.version, commandContext.architecture, mode, 'local');
+        const install = {
+            installId: installationId, version: commandContext.version, installMode: mode, isGlobal: false,
+            architecture: commandContext.architecture ?? DotnetCoreAcquisitionWorker.defaultArchitecture()
+        } as DotnetInstall;
+
+        if (dotnetPath !== undefined && dotnetPath?.dotnetPath)
+        {
+            globalEventStream.post(new DotnetAcquisitionTotalSuccessEvent(commandContext.version, install, commandContext.requestingExtensionId ?? '', dotnetPath.dotnetPath));
+        }
+
+        loggingObserver.dispose();
+        return dotnetPath;
+    });
+
+    const dotnetAcquireGlobalSDKRegistration = vscode.commands.registerCommand(`${commandPrefix}.${commandKeys.acquireGlobalSDK}`, async (commandContext: IDotnetAcquireContext): Promise<IDotnetAcquireResult | undefined> =>
+    {
+        commandContext.mode = commandContext.mode ?? 'sdk' as DotnetInstallMode;
+
+        if (commandContext.requestingExtensionId === undefined)
+        {
+            return Promise.reject(new Error('No requesting extension id was provided.'));
+        }
+
+        let fullyResolvedVersion = '';
+        const workerContext = getAcquisitionWorkerContext(commandContext.mode, commandContext);
+        const worker = getAcquisitionWorker();
+
+        const pathResult = await callWithErrorHandling(async () =>
+        {
+            // Warning: Between now and later in this call-stack, the context 'version' is incomplete as it has not been resolved.
+            // Errors between here and the place where it is resolved cannot be routed to one another.
+
+            telemetryObserver?.setAcquisitionContext(workerContext, commandContext);
+
+            if (commandContext.version === '' || !commandContext.version)
+            {
+                throw new EventCancellationError('BadContextualRuntimeVersionError',
+                    `No version was defined to install.`);
+            }
+
+            globalEventStream.post(new DotnetAcquisitionRequested(commandContext.version, commandContext.requestingExtensionId ?? 'notProvided', commandContext.mode!, commandContext.installType ?? 'global'));
+
+            const existingOfflinePath = await getExistingInstallIfOffline(worker, workerContext);
+            if (existingOfflinePath)
+            {
+                return Promise.resolve(existingOfflinePath);
+            }
+
+            const globalInstallerResolver = new GlobalInstallerResolver(workerContext, commandContext.version);
+            fullyResolvedVersion = await globalInstallerResolver.getFullySpecifiedVersion();
+
+            // Reset context to point to the fully specified version so it is not possible for someone to access incorrect data during the install process.
+            // Note: This will impact the context object given to the worker and error handler since objects own a copy of a reference in JS.
+            commandContext.version = fullyResolvedVersion;
+            telemetryObserver?.setAcquisitionContext(workerContext, commandContext);
+
+            outputChannel.show(true);
+            const dotnetPath = await worker.acquireGlobalSDK(workerContext, globalInstallerResolver);
+
+            new CommandExecutor(workerContext, utilContext).setPathEnvVar(dotnetPath.dotnetPath, moreInfoUrl, displayWorker, vsCodeExtensionContext, true);
+            return dotnetPath;
+        }, getIssueContext(existingPathConfigWorker)(commandContext.errorConfiguration, commandKeys.acquireGlobalSDK), commandContext.requestingExtensionId, workerContext);
+
+        const installationId = getInstallIdCustomArchitecture(commandContext.version, commandContext.architecture, commandContext.mode, 'global');
+        const install = {
+            installId: installationId, version: commandContext.version, installMode: commandContext.mode, isGlobal: true,
+            architecture: commandContext.architecture ?? DotnetCoreAcquisitionWorker.defaultArchitecture()
+        } as DotnetInstall;
+
+        if (pathResult !== undefined && pathResult?.dotnetPath)
+        {
+            globalEventStream.post(new DotnetAcquisitionTotalSuccessEvent(commandContext.version, install, commandContext.requestingExtensionId ?? '', pathResult.dotnetPath));
+        }
+
+        loggingObserver.dispose();
+        return pathResult;
+    });
+
+    const dotnetListVersionsRegistration = vscode.commands.registerCommand(`${commandPrefix}.${commandKeys.listVersions}`,
+        async (commandContext: IDotnetListVersionsContext | undefined, customWebWorker: WebRequestWorkerSingleton | undefined): Promise<IDotnetListVersionsResult | undefined> =>
+        {
+            return getAvailableVersions(commandContext, customWebWorker, false);
+        });
+
+    const dotnetRecommendedVersionRegistration = vscode.commands.registerCommand(`${commandPrefix}.${commandKeys.recommendedVersion}`,
+        async (commandContext: IDotnetListVersionsContext | undefined, customWebWorker: WebRequestWorkerSingleton | undefined): Promise<IDotnetListVersionsResult> =>
+        {
+            const recommendation = await callWithErrorHandling(async () =>
+            {
+                const availableVersions = await getAvailableVersions(commandContext, customWebWorker, true) ?? [];
+                const activeSupportVersions = availableVersions?.filter((version: IDotnetVersion) => version.supportPhase === 'active');
+
+                if (!activeSupportVersions || (activeSupportVersions?.length ?? 0) < 1)
+                {
+                    const err = new EventCancellationError('DotnetVersionResolutionError', `An active-support version of dotnet couldn't be found. Discovered versions: ${JSON.stringify(availableVersions)}`);
+                    globalEventStream.post(new DotnetVersionResolutionError(err, null));
+                    if (!availableVersions || (availableVersions?.length ?? 0) < 1)
+                    {
+                        return [];
+                    }
+                    else
+                    {
+                        return [availableVersions[0]];
+                    }
+                }
+
+                // The first item will be the newest version.
+                return [activeSupportVersions[0]];
+            }, getIssueContext(existingPathConfigWorker)(commandContext?.errorConfiguration, 'acquireStatus'));
+
+            return recommendation ?? [];
+        });
+
+
+    const acquireGlobalSDKPublicRegistration = vscode.commands.registerCommand(`${commandPrefix}.${commandKeys.globalAcquireSDKPublic}`, async (commandContext: IDotnetAcquireContext | undefined) =>
+    {
+        globalEventStream.post(new GlobalAcquisitionContextMenuOpened(`The user has opened the global SDK acquisition context menu.`));
+
+        const recommendedVersionResult: IDotnetListVersionsResult = await vscode.commands.executeCommand('dotnet.recommendedVersion', { listRuntimes: false, errorConfiguration: commandContext?.errorConfiguration } as IDotnetListVersionsContext);
+        globalEventStream.post(new DotnetVersionCategorizedEvent(`Recommended versions: ${JSON.stringify(recommendedVersionResult ?? '')}.`));
+
+
+        const recommendedVersion: string = recommendedVersionResult ? recommendedVersionResult[0]?.version : '';
+        globalEventStream.post(new DotnetVersionCategorizedEvent(`Recommending version: ${recommendedVersion}.`));
+
+        const chosenVersion = (await vscode.window.showInputBox(
+            {
+                placeHolder: recommendedVersion,
+                value: recommendedVersion,
+                prompt: 'The .NET SDK version. You can use different formats: 5, 3.1, 7.0.3xx, 6.0.201, etc.',
+            })) ?? recommendedVersion;
+
+        globalEventStream.post(new UserManualInstallVersionChosen(`The user has chosen to install the .NET SDK version ${chosenVersion}.`));
+
+        try
+        {
+            globalEventStream.post(new UserManualInstallRequested(`Starting to install the .NET SDK ${chosenVersion} via a user request.`));
+
+            await vscode.commands.executeCommand('dotnet.showAcquisitionLog');
+            const userCommandContext: IDotnetAcquireContext = { version: chosenVersion, requestingExtensionId: 'user', installType: 'global' };
+            const path: IDotnetAcquireResult = await vscode.commands.executeCommand('dotnet.acquireGlobalSDK', userCommandContext);
+            if (path && path?.dotnetPath)
+            {
+                globalEventStream.post(new UserManualInstallSuccess(`The .NET SDK ${chosenVersion} was successfully installed.`));
+            }
+        }
+        catch (error)
+        {
+            globalEventStream.post(new UserManualInstallFailure((error as Error), `The .NET SDK ${chosenVersion} failed to install. Error: ${(error as Error).toString()}`));
+            vscode.window.showErrorMessage((error as Error).toString());
+        }
+    });
+
+    const dotnetAcquireStatusRegistration = vscode.commands.registerCommand(`${commandPrefix}.${commandKeys.acquireStatus}`, async (commandContext: IDotnetAcquireContext): Promise<IDotnetAcquireResult | undefined> =>
+    {
+        const pathResult = await callWithErrorHandling(async () =>
+        {
+            const mode = commandContext.mode ?? 'runtime' as DotnetInstallMode;
+            const worker = getAcquisitionWorker();
+            const workerContext = getAcquisitionWorkerContext(mode, commandContext);
+
+            globalEventStream.post(new DotnetAcquisitionStatusRequested(commandContext.version, commandContext.requestingExtensionId));
+            const runtimeVersionResolver = new VersionResolver(workerContext);
+            const resolvedVersion = await runtimeVersionResolver.getFullVersion(commandContext.version, mode);
+            commandContext.version = resolvedVersion;
+            const dotnetPath = await worker.acquireStatus(workerContext, mode);
+            return dotnetPath;
+        }, getIssueContext(existingPathConfigWorker)(commandContext.errorConfiguration, 'acquireStatus'));
+        return pathResult;
+    });
+
+    const dotnetUninstallPublicRegistration = vscode.commands.registerCommand(`${commandPrefix}.${commandKeys.uninstallPublic}`, async () =>
+    {
+        const existingInstalls = await InstallTrackerSingleton.getInstance(globalEventStream, vsCodeContext.globalState).getExistingInstalls('installed', directoryProviderFactory(
+            'runtime', vsCodeContext.globalStoragePath));
+
+        const menuItems = existingInstalls?.sort(
+            function (x: InstallRecord, y: InstallRecord): number
+            {
+                if (x.dotnetInstall.installMode === y.dotnetInstall.installMode)
+                {
+                    return x.dotnetInstall.version.localeCompare(y.dotnetInstall.version);
+                }
+                return x.dotnetInstall.installMode.localeCompare(y.dotnetInstall.installMode);
+            })?.map(install =>
+            {
+                return {
+                    label: `.NET ${(install.dotnetInstall.installMode === 'sdk' ? 'SDK' : install.dotnetInstall.installMode === 'runtime' ? 'Runtime' : 'ASP.NET Core Runtime')} ${install.dotnetInstall.version}`,
+                    description: `${install.dotnetInstall.architecture ?? ''} | ${install.dotnetInstall.isGlobal ? 'machine-wide' : 'vscode-local'}`,
+                    detail: install.installingExtensions.some(x => x !== null) ? `Used by ${install.installingExtensions.join(', ')}` : ``,
+                    iconPath: install.dotnetInstall.isGlobal ? new vscode.ThemeIcon('shield') : new vscode.ThemeIcon('trash'),
+                    internalId: install.dotnetInstall.installId
+                }
+            });
+
+        if ((menuItems?.length ?? 0) < 1)
+        {
+            vscode.window.showInformationMessage('No .NET installations were found to uninstall.');
+            return;
+        }
+
+        const chosenVersion = await vscode.window.showQuickPick(menuItems, { placeHolder: 'Select a version to uninstall.' });
+
+        if (chosenVersion)
+        {
+            const installRecord: InstallRecord = existingInstalls.find(install => install.dotnetInstall.installId === chosenVersion.internalId)!;
+
+            if (!installRecord || !installRecord?.dotnetInstall?.version || !installRecord?.dotnetInstall?.installMode)
+            {
+                return;
+            }
+
+            const selectedInstall: DotnetInstall = installRecord.dotnetInstall;
+            let canContinue = true;
+            const uninstallWillBreakSomething = !(await InstallTrackerSingleton.getInstance(globalEventStream, vsCodeContext.globalState).canUninstall('installed', selectedInstall, directoryProviderFactory(
+                'runtime', vsCodeContext.globalStoragePath), true));
+
+            const yes = `Continue`;
+            if (uninstallWillBreakSomething)
+            {
+                const brokenExtensions = installRecord.installingExtensions.some(x => x !== null) ? installRecord.installingExtensions.join(', ') : 'extensions such as C# or C# DevKit';
+                const pick = await vscode.window.showWarningMessage(
+                    `Uninstalling .NET ${selectedInstall.version} will likely cause ${brokenExtensions} to stop functioning properly. Do you still wish to continue?`, { modal: true }, yes);
+                canContinue = pick === yes;
+            }
+
+            if (!canContinue)
+            {
+                return;
+            }
+
+            const commandContext: IDotnetAcquireContext =
+            {
+                version: selectedInstall.version,
+                mode: selectedInstall.installMode,
+                installType: selectedInstall.isGlobal ? 'global' : 'local',
+                architecture: selectedInstall.architecture,
+                requestingExtensionId: 'user'
+            }
+
+            outputChannel.show(true);
+            return uninstall(commandContext, true);
+        }
+    });
+
+    /**
+     * @returns 0 on success. Error string if not.
+     */
+    const dotnetUninstallRegistration = vscode.commands.registerCommand(`${commandPrefix}.${commandKeys.uninstall}`, async (commandContext: IDotnetAcquireContext | undefined): Promise<string> =>
+    {
+        return uninstall(commandContext);
+    });
+
+    /**
+     * @param commandContext The context of the request to find the dotnet path.
+     * We wrap an AcquisitionContext which must include the version, requestingExtensionId, architecture of .NET desired, and mode.
+     * The architecture should be of the node format ('x64', 'x86', 'arm64', etc.)
+     *
+     * @returns the path to the dotnet executable as an IDotnetAcquireResult (or undefined), if one can be found. This should be the true path to the executable. undefined if none can be found.
+     * Before version 2.2.2, the result could be a string, undefined, or an IDotnetAcquireResult. This was changed to be more consistent with the rest of the APIs.
+     *
+     * @remarks Priority Order for path lookup:
+     * VSCode Setting -> PATH -> Realpath of PATH -> DOTNET_ROOT (Emulation DOTNET_ROOT if set first)
+     *
+     * This accounts for pmc installs, snap installs, bash configurations, and other non-standard installations such as homebrew.
+     */
+    const dotnetFindPathRegistration = vscode.commands.registerCommand(`${commandPrefix}.${commandKeys.findPath}`, async (commandContext: IDotnetFindPathContext): Promise<IDotnetAcquireResult | undefined> =>
+    {
+        globalEventStream.post(new DotnetFindPathCommandInvoked(`The find path command was invoked.`, commandContext));
+
+        if (!commandContext.acquireContext.mode || !commandContext.acquireContext.requestingExtensionId || !commandContext.acquireContext.version || !commandContext.acquireContext.architecture)
+        {
+            throw new EventCancellationError('BadContextualFindPathError', `The find path request was missing required information: a mode, version, architecture, and requestingExtensionId.`);
+        }
+
+        globalEventStream.post(new DotnetFindPathLookupSetting(`Looking up vscode setting.`));
+        const workerContext = getAcquisitionWorkerContext(commandContext.acquireContext.mode, commandContext.acquireContext);
+        const existingPath = await resolveExistingPathIfExists(existingPathConfigWorker, commandContext.acquireContext, workerContext, utilContext, commandContext.versionSpecRequirement);
+
+        // The setting is not intended to be used as the SDK, only the runtime for extensions to run on. Ex: PowerShell policy doesn't allow us to install the runtime, let users set the path manually.
+        if (existingPath && commandContext.acquireContext.mode !== 'sdk')
+        {
+            // We don't need to validate the existing path as it gets validated in the lookup logic already.
+            globalEventStream.post(new DotnetFindPathSettingFound(`Found vscode setting.`));
+            loggingObserver.dispose();
+            return existingPath;
+        }
+
+        const validator = new DotnetConditionValidator(workerContext, utilContext);
+        const finder = new DotnetPathFinder(workerContext, utilContext);
+
+        const dotnetsOnPATH = await finder.findRawPathEnvironmentSetting();
+        for (const dotnetPath of dotnetsOnPATH ?? [])
+        {
+            const validatedPATH = await getPathIfValid(dotnetPath, validator, commandContext);
+            if (validatedPATH)
+            {
+                loggingObserver.dispose();
+                return { dotnetPath: validatedPATH };
+            }
+        }
+
+        const dotnetsOnRealPATH = await finder.findRealPathEnvironmentSetting();
+        for (const dotnetPath of dotnetsOnRealPATH ?? [])
+        {
+            const validatedRealPATH = await getPathIfValid(dotnetPath, validator, commandContext);
+            if (validatedRealPATH)
+            {
+                loggingObserver.dispose();
+                return { dotnetPath: validatedRealPATH };
+            }
+        }
+
+        const dotnetOnROOT = await finder.findDotnetRootPath(commandContext.acquireContext.architecture);
+        const validatedRoot = await getPathIfValid(dotnetOnROOT, validator, commandContext);
+        if (validatedRoot)
+        {
+            loggingObserver.dispose();
+            return { dotnetPath: validatedRoot };
+        }
+
+        const dotnetOnHostfxrRecord = await finder.findHostInstallPaths(commandContext.acquireContext.architecture);
+        for (const dotnetPath of dotnetOnHostfxrRecord ?? [])
+        {
+            const validatedHostfxr = await getPathIfValid(dotnetPath, validator, commandContext);
+            if (validatedHostfxr && process.env.DOTNET_INSTALL_TOOL_SKIP_HOSTFXR !== 'true')
+            {
+                loggingObserver.dispose();
+                return { dotnetPath: validatedHostfxr };
+            }
+        }
+
+        loggingObserver.dispose();
+        globalEventStream.post(new DotnetFindPathNoPathMetCondition(`Could not find a single host path that met the conditions.
+existingPath : ${existingPath?.dotnetPath}
+onPath : ${JSON.stringify(dotnetsOnPATH)}
+onRealPath : ${JSON.stringify(dotnetsOnRealPATH)}
+onRoot : ${dotnetOnROOT}
+onHostfxrRecord : ${JSON.stringify(dotnetOnHostfxrRecord)}
+
+Requirement:
+${JSON.stringify(commandContext)}`));
+        return undefined;
+    });
+
+    async function getPathIfValid(path: string | undefined, validator: IDotnetConditionValidator, commandContext: IDotnetFindPathContext): Promise<string | undefined>
+    {
+        if (path)
+        {
+            const validated = await validator.dotnetMeetsRequirement(path, commandContext);
+            if (validated)
+            {
+                globalEventStream.post(new DotnetFindPathMetCondition(`${path} met the conditions.`));
+                return path;
+            }
+        }
+
+        return undefined;
+    }
+
+    async function uninstall(commandContext: IDotnetAcquireContext | undefined, force = false): Promise<string>
+    {
+        let result = '1';
+        await callWithErrorHandling(async () =>
+        {
+            if (!commandContext?.version || !commandContext?.installType || !commandContext?.mode || !commandContext?.requestingExtensionId)
+            {
+                const error = new EventCancellationError('InvalidUninstallRequest', `The caller ${commandContext?.requestingExtensionId} did not properly submit an uninstall request.
+    Please include the mode, installType, version, and extensionId.`);
+                globalEventStream.post(new InvalidUninstallRequest(error as Error));
+                throw error;
+            }
+            else
+            {
+                const worker = getAcquisitionWorker();
+                const workerContext = getAcquisitionWorkerContext(commandContext.mode, commandContext);
+
+                if (commandContext.installType === 'local' && !force) // if using force mode, we are also using the UI, which passes the fully specified version to uninstall only
+                {
+                    const versionResolver = new VersionResolver(workerContext);
+                    const resolvedVersion = await versionResolver.getFullVersion(commandContext.version, commandContext.mode);
+                    commandContext.version = resolvedVersion;
+                }
+
+                const installationId = getInstallIdCustomArchitecture(commandContext.version, commandContext.architecture, commandContext.mode, commandContext.installType);
+                const install = {
+                    installId: installationId, version: commandContext.version, installMode: commandContext.mode, isGlobal: commandContext.installType === 'global',
+                    architecture: commandContext.architecture ?? DotnetCoreAcquisitionWorker.defaultArchitecture()
+                } as DotnetInstall;
+
+                if (commandContext.installType === 'local')
+                {
+                    result = await worker.uninstallLocal(workerContext, install, force);
+                }
+                else
+                {
+                    const globalInstallerResolver = new GlobalInstallerResolver(workerContext, commandContext.version);
+                    result = await worker.uninstallGlobal(workerContext, install, globalInstallerResolver, force);
+                }
+            }
+        }, getIssueContext(existingPathConfigWorker)(commandContext?.errorConfiguration, 'uninstall'));
+
+        return result;
+    }
+
+    const dotnetUninstallAllRegistration = vscode.commands.registerCommand(`${commandPrefix}.${commandKeys.uninstallAll}`, async (commandContext: IDotnetUninstallContext | undefined) =>
+    {
+        await callWithErrorHandling(async () =>
+        {
+            const mode = 'runtime' as DotnetInstallMode;
+            const worker = getAcquisitionWorker();
+            const installDirectoryProvider = directoryProviderFactory(mode, vsCodeContext.globalStoragePath);
+
+            await worker.uninstallAll(globalEventStream, installDirectoryProvider.getStoragePath(), vsCodeContext.globalState);
+        },
+            getIssueContext(existingPathConfigWorker)(commandContext ? commandContext.errorConfiguration : undefined, 'uninstallAll')
+        );
+    });
+
+    const showOutputChannelRegistration = vscode.commands.registerCommand(`${commandPrefix}.${commandKeys.showAcquisitionLog}`, () => outputChannel.show(/* preserveFocus */ false));
+
+    const ensureDependenciesRegistration = vscode.commands.registerCommand(`${commandPrefix}.${commandKeys.ensureDotnetDependencies}`, async (commandContext: IDotnetEnsureDependenciesContext) =>
+    {
+        await callWithErrorHandling(async () =>
+        {
+            if (os.platform() !== 'linux')
+            {
+                // We can't handle installing dependencies for anything other than Linux
+                return;
+            }
+
+            const result = cp.spawnSync(commandContext.command, commandContext.arguments);
+            const installer = new DotnetCoreDependencyInstaller();
+            if (installer.signalIndicatesMissingLinuxDependencies(result.signal!))
+            {
+                globalEventStream.post(new DotnetAcquisitionMissingLinuxDependencies());
+                await installer.promptLinuxDependencyInstall('Failed to run .NET runtime.');
+            }
+        }, getIssueContext(existingPathConfigWorker)(commandContext.errorConfiguration, 'ensureDependencies'));
+    });
+
+    const reportIssueRegistration = vscode.commands.registerCommand(`${commandPrefix}.${commandKeys.reportIssue}`, async () =>
+    {
+        const [url, issueBody] = formatIssueUrl(undefined, getIssueContext(existingPathConfigWorker)(AcquireErrorConfiguration.DisableErrorPopups, 'reportIssue'));
+        await vscode.env.clipboard.writeText(issueBody);
+        open(url).catch(() => {});
+    });
+
+    // Helper Functions
+    async function resolveExistingPathIfExists(configResolver: ExtensionConfigurationWorker, commandContext: IDotnetAcquireContext,
+        workerContext: IAcquisitionWorkerContext, utilityContext: IUtilityContext, requirement?: DotnetVersionSpecRequirement): Promise<IDotnetAcquireResult | null>
+    {
+        const existingPathResolver = new ExistingPathResolver(workerContext, utilityContext);
+
+        const existingPath = await existingPathResolver.resolveExistingPath(configResolver.getAllPathConfigurationValues(), commandContext.requestingExtensionId, displayWorker, requirement);
+        if (existingPath)
+        {
+            globalEventStream.post(new DotnetExistingPathResolutionCompleted(existingPath.dotnetPath));
+            return new Promise((resolve) =>
+            {
+                resolve(existingPath);
+            });
+        }
+        return new Promise((resolve) =>
+        {
+            resolve(null);
+        });
+    }
+
+    const getAvailableVersions = async (commandContext: IDotnetListVersionsContext | undefined,
+        customWebWorker: WebRequestWorkerSingleton | undefined, onRecommendationMode: boolean): Promise<IDotnetListVersionsResult | undefined> =>
+    {
+        const mode = 'sdk' as DotnetInstallMode;
+        const workerContext = getVersionResolverContext(mode, 'global', commandContext?.errorConfiguration);
+        const customVersionResolver = new VersionResolver(workerContext, customWebWorker);
+
+        if (os.platform() !== 'linux' || !onRecommendationMode)
+        {
+            const versionsResult = await callWithErrorHandling(async () =>
+            {
+                return customVersionResolver.GetAvailableDotnetVersions(commandContext);
+            }, getIssueContext(existingPathConfigWorker)(commandContext?.errorConfiguration, 'getAvailableVersions'));
+
+            return versionsResult;
+        }
+        else
+        {
+            const linuxResolver = new LinuxVersionResolver(workerContext, utilContext);
+            try
+            {
+                const suggestedVersion = await linuxResolver.getRecommendedDotnetVersion('sdk' as DotnetInstallMode);
+                const osAgnosticVersionData = await getAvailableVersions(commandContext, customWebWorker, !onRecommendationMode);
+                const resolvedSupportPhase = osAgnosticVersionData?.find((version: IDotnetVersion) =>
+                    getMajorMinor(version.version, globalEventStream, workerContext) === getMajorMinor(suggestedVersion, globalEventStream, workerContext))?.supportPhase ?? 'active';
+                // Assumption : The newest version is 'active' support, but we can't guarantee that.
+                // If the linux version is too old it will eventually support no active versions of .NET, which would cause a failure.
+                // The best we can give it is the newest working version, which is the most likely to be supported, and mark it as active so we can use it.
+
+                return [
+                    {
+                        version: suggestedVersion, channelVersion: `${getMajorMinor(suggestedVersion, globalEventStream, workerContext)}`,
+                        supportStatus: Number(getMajor(suggestedVersion, globalEventStream, workerContext)) % 2 === 0 ? 'lts' : 'sts',
+                        supportPhase: resolvedSupportPhase
+                    }
+                ];
+            }
+            catch (error: any)
+            {
+                return [];
+            }
+        }
+    }
+
+    /**
+     * @returns A 'worker' context object that can be used for when there actually isn't any acquisition happening.
+     * Eventually the version resolver and web request worker should be decoupled from the context object, ...
+     * so we don't need to do this, but not doing this right now.
+     */
+    function getVersionResolverContext(mode: DotnetInstallMode, typeOfInstall: DotnetInstallType, errorsConfiguration?: ErrorConfiguration): IAcquisitionWorkerContext
+    {
+        return getAcquisitionWorkerContext(mode,
+            {
+                requestingExtensionId: 'notProvided',
+                installType: typeOfInstall,
+                version: 'notAnAcquisitionRequest',
+                errorConfiguration: errorsConfiguration,
+                architecture: DotnetCoreAcquisitionWorker.defaultArchitecture(),
+                mode
+            } as IDotnetAcquireContext
+        )
+    }
+
+    function getAcquisitionWorkerContext(mode: DotnetInstallMode, acquiringContext: IDotnetAcquireContext): IAcquisitionWorkerContext
+    {
+        return {
+            storagePath: vsCodeContext.globalStoragePath,
+            extensionState: vsCodeContext.globalState,
+            eventStream: globalEventStream,
+            installationValidator: new InstallationValidator(globalEventStream),
+            timeoutSeconds: resolvedTimeoutSeconds,
+            acquisitionContext: acquiringContext,
+            installDirectoryProvider: directoryProviderFactory(mode, vsCodeContext.globalStoragePath),
+            proxyUrl: proxyLink,
+            isExtensionTelemetryInitiallyEnabled: isExtensionTelemetryEnabled,
+            allowInvalidPathSetting: allowInvalidPathSetting ?? false
+        }
+    }
+
+    function getAcquisitionWorker(): DotnetCoreAcquisitionWorker
+    {
+        return new DotnetCoreAcquisitionWorker(utilContext, vsCodeExtensionContext);
+    }
+
+    function getIssueContext(configResolver: ExtensionConfigurationWorker)
+    {
+        return (errorConfiguration: ErrorConfiguration | undefined, commandName: string, version?: string) =>
+        {
+            return {
+                logger: loggingObserver,
+                errorConfiguration: errorConfiguration || AcquireErrorConfiguration.DisplayAllErrorPopups,
+                displayWorker,
+                extensionConfigWorker: configResolver,
+                eventStream: globalEventStream,
+                commandName,
+                version,
+                moreInfoUrl,
+                timeoutInfoUrl: `${moreInfoUrl}#install-script-timeouts`
+            } as IIssueContext;
+        };
+    }
+
+    async function getExistingInstallIfOffline(worker: DotnetCoreAcquisitionWorker, workerContext: IAcquisitionWorkerContext): Promise<IDotnetAcquireResult | null>
+    {
+        if (!(await WebRequestWorkerSingleton.getInstance().isOnline(timeoutValue ?? defaultTimeoutValue, globalEventStream)))
+        {
+            workerContext.acquisitionContext.architecture ??= DotnetCoreAcquisitionWorker.defaultArchitecture();
+            const existingOfflinePath = await worker.getSimilarExistingInstall(workerContext);
+            if (existingOfflinePath?.dotnetPath)
+            {
+                return Promise.resolve(existingOfflinePath);
+            }
+            else
+            {
+                globalEventStream.post(new DotnetOfflineWarning(`It looks like you may be offline (can you connect to www.microsoft.com?) and have no installations of .NET for VS Code.
+We will try to install .NET, but are unlikely to be able to connect to the server. Installation will timeout in ${timeoutValue} seconds.`))
+            }
+        }
+
+        return null;
+    }
+
+    // Preemptively install .NET for extensions who tell us to in their package.json
+    const jsonInstaller = new JsonInstaller(globalEventStream, vsCodeExtensionContext);
+
+    // Exposing API Endpoints
+    vsCodeContext.subscriptions.push(
+        dotnetAcquireRegistration,
+        dotnetAcquireStatusRegistration,
+        dotnetAcquireGlobalSDKRegistration,
+        acquireGlobalSDKPublicRegistration,
+        dotnetFindPathRegistration,
+        dotnetListVersionsRegistration,
+        dotnetRecommendedVersionRegistration,
+        dotnetUninstallRegistration,
+        dotnetUninstallPublicRegistration,
+        dotnetUninstallAllRegistration,
+        showOutputChannelRegistration,
+        ensureDependenciesRegistration,
+        reportIssueRegistration,
+        ...eventStreamObservers);
+}
+
+export function ReEnableActivationForManualActivation()
+{
+    disableActivationUnderTest = false;
+}