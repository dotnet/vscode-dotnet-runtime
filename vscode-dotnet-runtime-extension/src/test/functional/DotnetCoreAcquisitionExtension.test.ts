<<<<<<< HEAD
/* --------------------------------------------------------------------------------------------
 * Copyright (c) Microsoft Corporation. All rights reserved.
 * Licensed under the MIT License. See License.txt in the project root for license information.
 * ------------------------------------------------------------------------------------------ */
import * as chai from 'chai';
import * as fs from 'fs';
import * as path from 'path';
import * as rimraf from 'rimraf';
import * as vscode from 'vscode';
import {
  IDotnetAcquireContext,
  IDotnetAcquireResult,
  ITelemetryEvent,
  MockExtensionConfiguration,
  MockExtensionContext,
  MockTelemetryReporter,
  MockWindowDisplayWorker,
} from 'vscode-dotnet-runtime-library';
import * as extension from '../../extension';
const assert = chai.assert;
/* tslint:disable:no-any */

suite('DotnetCoreAcquisitionExtension End to End', function() {
  this.retries(3);
  const storagePath = path.join(__dirname, 'tmp');
  const mockState = new MockExtensionContext();
  const extensionPath = path.join(__dirname, '/../../..');
  const logPath = path.join(__dirname, 'logs');
  const requestingExtensionId = 'fake.extension';
  const mockDisplayWorker = new MockWindowDisplayWorker();
  let extensionContext: vscode.ExtensionContext;

  this.beforeAll(async () => {
    extensionContext = {
      subscriptions: [],
      globalStoragePath: storagePath,
      globalState: mockState,
      extensionPath,
      logPath,
    } as any;
    extension.activate(extensionContext, {
      telemetryReporter: new MockTelemetryReporter(),
      extensionConfiguration: new MockExtensionConfiguration([{extensionId: 'alternative.extension', path: 'foo'}], true),
      displayWorker: mockDisplayWorker,
    });
  });

  this.afterEach(async () => {
    // Tear down tmp storage for fresh run
    await vscode.commands.executeCommand<string>('dotnet.uninstallAll');
    mockState.clear();
    MockTelemetryReporter.telemetryEvents = [];
    rimraf.sync(storagePath);
  });

  test('Activate', async () => {
    // Commands should now be registered
    assert.exists(extensionContext);
    assert.isAbove(extensionContext.subscriptions.length, 0);
  });

  test('Install Command', async () => {
    const context: IDotnetAcquireContext = { version: '2.2', requestingExtensionId };
    const result = await vscode.commands.executeCommand<IDotnetAcquireResult>('dotnet.acquire', context);
    assert.exists(result);
    assert.exists(result!.dotnetPath);
    assert.isTrue(fs.existsSync(result!.dotnetPath));
    assert.include(result!.dotnetPath, '.dotnet');
    assert.include(result!.dotnetPath, context.version);
  }).timeout(40000);

  test('Uninstall Command', async () => {
    const context: IDotnetAcquireContext = { version: '2.1', requestingExtensionId };
    const result = await vscode.commands.executeCommand<IDotnetAcquireResult>('dotnet.acquire', context);
    assert.exists(result);
    assert.exists(result!.dotnetPath);
    assert.isTrue(fs.existsSync(result!.dotnetPath!));
    assert.include(result!.dotnetPath, context.version);
    await vscode.commands.executeCommand<string>('dotnet.uninstallAll', context.version);
    assert.isFalse(fs.existsSync(result!.dotnetPath));
  }).timeout(40000);

  test('Install and Uninstall Multiple Versions', async () => {
    const versions = ['2.2', '3.0', '3.1'];
    let dotnetPaths: string[] = [];
    for (const version of versions) {
      const result = await vscode.commands.executeCommand<IDotnetAcquireResult>('dotnet.acquire', { version, requestingExtensionId });
      assert.exists(result);
      assert.exists(result!.dotnetPath);
      assert.include(result!.dotnetPath, version);
      if (result!.dotnetPath) {
        dotnetPaths = dotnetPaths.concat(result!.dotnetPath);
      }
    }
    // All versions are still there after all installs are completed
    for (const dotnetPath of dotnetPaths) {
      assert.isTrue(fs.existsSync(dotnetPath));
    }
  }).timeout(60000);

  test('Telemetry Sent During Install and Uninstall', async () => {
    const context: IDotnetAcquireContext = { version: '2.2', requestingExtensionId };
    const result = await vscode.commands.executeCommand<IDotnetAcquireResult>('dotnet.acquire', context);
    assert.exists(result);
    assert.exists(result!.dotnetPath);
    assert.include(result!.dotnetPath, context.version);
    // Check that we got the expected telemetry
    const requestedEvent = MockTelemetryReporter.telemetryEvents.find((event: ITelemetryEvent) => event.eventName === 'DotnetAcquisitionRequested');
    assert.exists(requestedEvent);
    assert.include(requestedEvent!.properties!.AcquisitionStartVersion, '2.2');
    assert.include(requestedEvent!.properties!.RequestingExtensionId, requestingExtensionId);
    const startedEvent = MockTelemetryReporter.telemetryEvents.find((event: ITelemetryEvent) => event.eventName === 'DotnetAcquisitionStarted');
    assert.exists(startedEvent);
    assert.include(startedEvent!.properties!.AcquisitionStartVersion, '2.2');
    const completedEvent = MockTelemetryReporter.telemetryEvents.find((event: ITelemetryEvent) => event.eventName === 'DotnetAcquisitionCompleted');
    assert.exists(completedEvent);
    assert.include(completedEvent!.properties!.AcquisitionCompletedVersion, '2.2');

    await vscode.commands.executeCommand<string>('dotnet.uninstallAll');
    assert.isFalse(fs.existsSync(result!.dotnetPath));
    const uninstallStartedEvent = MockTelemetryReporter.telemetryEvents.find((event: ITelemetryEvent) => event.eventName === 'DotnetUninstallAllStarted');
    assert.exists(uninstallStartedEvent);
    const uninstallCompletedEvent = MockTelemetryReporter.telemetryEvents.find((event: ITelemetryEvent) => event.eventName === 'DotnetUninstallAllCompleted');
    assert.exists(uninstallCompletedEvent);
    // Check that no errors were reported
    const errors = MockTelemetryReporter.telemetryEvents.filter((event: ITelemetryEvent) => event.eventName.includes('Error'));
    assert.isEmpty(errors);
  }).timeout(40000);

  test('Telemetry Sent on Error', async () => {
    const context: IDotnetAcquireContext = { version: 'foo', requestingExtensionId };
    try {
      await vscode.commands.executeCommand<IDotnetAcquireResult>('dotnet.acquire', context);
      assert(false); // An error should have been thrown
    } catch (error) {
      const versionError = MockTelemetryReporter.telemetryEvents.find((event: ITelemetryEvent) => event.eventName === '[ERROR]:DotnetVersionResolutionError');
      assert.exists(versionError);
    }
  }).timeout(2000);

  test('Install Command Passes With Warning With No RequestingExtensionId', async () => {
    const context: IDotnetAcquireContext = { version: '3.1' };
    const result = await vscode.commands.executeCommand<IDotnetAcquireResult>('dotnet.acquire', context);
    assert.exists(result);
    assert.exists(result!.dotnetPath);
    assert.include(result!.dotnetPath, context.version);
    assert.include(mockDisplayWorker.warningMessage, 'Ignoring existing .NET paths');
  }).timeout(40000);

  test('Install Command With Path Config Defined', async () => {
    const context: IDotnetAcquireContext = { version: '0.1', requestingExtensionId: 'alternative.extension' };
    const result = await vscode.commands.executeCommand<IDotnetAcquireResult>('dotnet.acquire', context);
    assert.exists(result);
    assert.exists(result!.dotnetPath);
    assert.equal(result!.dotnetPath, 'foo');
  });

  test('Install Runtime Status Command', async () => {
    // Runtime is not yet installed
    const context: IDotnetAcquireContext = { version: '3.1', requestingExtensionId };
    let result = await vscode.commands.executeCommand<IDotnetAcquireResult>('dotnet.acquireStatus', context);
    assert.notExists(result);

    // Install runtime
    result = await vscode.commands.executeCommand<IDotnetAcquireResult>('dotnet.acquire', context);
    assert.exists(result);
    assert.exists(result!.dotnetPath);
    assert.isTrue(fs.existsSync(result!.dotnetPath!));

    // Runtime has been installed
    result = await vscode.commands.executeCommand<IDotnetAcquireResult>('dotnet.acquireStatus', context);
    assert.exists(result);
    assert.exists(result!.dotnetPath);
    assert.isTrue(fs.existsSync(result!.dotnetPath!));
    rimraf.sync(result!.dotnetPath!);
  }).timeout(40000);
});
=======
/*---------------------------------------------------------------------------------------------
*  Licensed to the .NET Foundation under one or more agreements.
*  The .NET Foundation licenses this file to you under the MIT license.
*--------------------------------------------------------------------------------------------*/
import * as chai from 'chai';
import * as fs from 'fs';
import * as os from 'os';
import * as path from 'path';
import * as rimraf from 'rimraf';
import * as vscode from 'vscode';
import {
  DotnetCoreAcquisitionWorker,
  IDotnetAcquireContext,
  IDotnetAcquireResult,
  ITelemetryEvent,
  MockExtensionConfiguration,
  MockExtensionContext,
  MockTelemetryReporter,
  MockWindowDisplayWorker,
} from 'vscode-dotnet-runtime-library';
import * as extension from '../../extension';
/* tslint:disable:no-any */
const assert : any = chai.assert;

suite('DotnetCoreAcquisitionExtension End to End', function() {
  this.retries(3);
  const storagePath = path.join(__dirname, 'tmp');
  const mockState = new MockExtensionContext();
  const extensionPath = path.join(__dirname, '/../../..');
  const logPath = path.join(__dirname, 'logs');
  const requestingExtensionId = 'fake.extension';
  const mockDisplayWorker = new MockWindowDisplayWorker();
  let extensionContext: vscode.ExtensionContext;

  this.beforeAll(async () => {
    extensionContext = {
      subscriptions: [],
      globalStoragePath: storagePath,
      globalState: mockState,
      extensionPath,
      logPath,
    } as any;
    extension.activate(extensionContext, {
      telemetryReporter: new MockTelemetryReporter(),
      extensionConfiguration: new MockExtensionConfiguration([{extensionId: 'alternative.extension', path: 'foo'}], true),
      displayWorker: mockDisplayWorker,
    });
  });

  this.afterEach(async () => {
    // Tear down tmp storage for fresh run
    await vscode.commands.executeCommand<string>('dotnet.uninstallAll');
    mockState.clear();
    MockTelemetryReporter.telemetryEvents = [];
    rimraf.sync(storagePath);
  });

  test('Activate', async () => {
    // Commands should now be registered
    assert.exists(extensionContext);
    assert.isAbove(extensionContext.subscriptions.length, 0);
  });

  test('Install Command', async () => {
    const context: IDotnetAcquireContext = { version: '2.2', requestingExtensionId };
    const result = await vscode.commands.executeCommand<IDotnetAcquireResult>('dotnet.acquire', context);
    assert.exists(result);
    assert.exists(result!.dotnetPath);
    assert.isTrue(fs.existsSync(result!.dotnetPath));
    assert.include(result!.dotnetPath, '.dotnet');
    assert.include(result!.dotnetPath, context.version);
  }).timeout(40000);

  test('Uninstall Command', async () => {
    const context: IDotnetAcquireContext = { version: '2.1', requestingExtensionId };
    const result = await vscode.commands.executeCommand<IDotnetAcquireResult>('dotnet.acquire', context);
    assert.exists(result);
    assert.exists(result!.dotnetPath);
    assert.isTrue(fs.existsSync(result!.dotnetPath!));
    assert.include(result!.dotnetPath, context.version);
    await vscode.commands.executeCommand<string>('dotnet.uninstallAll', context.version);
    assert.isFalse(fs.existsSync(result!.dotnetPath));
  }).timeout(40000);

  test('Install and Uninstall Multiple Versions', async () => {
    const versions = ['2.2', '3.0', '3.1'];
    let dotnetPaths: string[] = [];
    for (const version of versions) {
      const result = await vscode.commands.executeCommand<IDotnetAcquireResult>('dotnet.acquire', { version, requestingExtensionId });
      assert.exists(result);
      assert.exists(result!.dotnetPath);
      assert.include(result!.dotnetPath, version);
      if (result!.dotnetPath) {
        dotnetPaths = dotnetPaths.concat(result!.dotnetPath);
      }
    }
    // All versions are still there after all installs are completed
    for (const dotnetPath of dotnetPaths) {
      assert.isTrue(fs.existsSync(dotnetPath));
    }
  }).timeout(60000);

  test('Telemetry Sent During Install and Uninstall', async () => {
    const rntVersion = '2.2';
    const fullyResolvedVersion = '2.2.8'; // 2.2 is very much out of support, so we don't expect this to change to a newer version
    const installKey = DotnetCoreAcquisitionWorker.getInstallKeyCustomArchitecture(fullyResolvedVersion, os.arch());

    const context: IDotnetAcquireContext = { version: rntVersion, requestingExtensionId };
    const result = await vscode.commands.executeCommand<IDotnetAcquireResult>('dotnet.acquire', context);
    assert.exists(result);
    assert.exists(result!.dotnetPath);
    assert.include(result!.dotnetPath, context.version);
    // Check that we got the expected telemetry
    const requestedEvent = MockTelemetryReporter.telemetryEvents.find((event: ITelemetryEvent) => event.eventName === 'DotnetAcquisitionRequested');
    assert.exists(requestedEvent, 'The acquisition requested event is found');
    assert.include(requestedEvent!.properties!.AcquisitionStartVersion, rntVersion, 'The acquisition requested event contains the version');
    // assert that the extension id is hashed by checking that it DNE
    assert.notInclude(requestedEvent!.properties!.RequestingExtensionId, requestingExtensionId, 'The extension id is hashed in telemetry');

    const startedEvent = MockTelemetryReporter.telemetryEvents.find((event: ITelemetryEvent) => event.eventName === 'DotnetAcquisitionStarted');
    assert.exists(startedEvent, 'Acquisition started event gets published');
    assert.include(startedEvent!.properties!.AcquisitionStartVersion, '2.2', 'Acquisition started event has a starting version');
    assert.include(startedEvent!.properties!.AcquisitionInstallKey, installKey, 'Acquisition started event has a install key');

    const completedEvent = MockTelemetryReporter.telemetryEvents.find((event: ITelemetryEvent) => event.eventName === 'DotnetAcquisitionCompleted');
    assert.exists(completedEvent, 'Acquisition completed events exist');
    assert.include(completedEvent!.properties!.AcquisitionCompletedVersion, rntVersion, 'Acquisition completed events have a version');

    await vscode.commands.executeCommand<string>('dotnet.uninstallAll');
    assert.isFalse(fs.existsSync(result!.dotnetPath), 'Dotnet is uninstalled correctly.');
    const uninstallStartedEvent = MockTelemetryReporter.telemetryEvents.find((event: ITelemetryEvent) => event.eventName === 'DotnetUninstallAllStarted');
    assert.exists(uninstallStartedEvent, 'Uninstall All is reported in telemetry');

    const uninstallCompletedEvent = MockTelemetryReporter.telemetryEvents.find((event: ITelemetryEvent) => event.eventName === 'DotnetUninstallAllCompleted');
    assert.exists(uninstallCompletedEvent, 'Uninstall All success is reported in telemetry');
    // Check that no errors were reported
    const errors = MockTelemetryReporter.telemetryEvents.filter((event: ITelemetryEvent) => event.eventName.includes('Error'));
    assert.isEmpty(errors, 'No error events were reported in telemetry reporting');
  }).timeout(40000);

  test('Telemetry Sent on Error', async () => {
    const context: IDotnetAcquireContext = { version: 'foo', requestingExtensionId };
    try {
      await vscode.commands.executeCommand<IDotnetAcquireResult>('dotnet.acquire', context);
      assert.isTrue(false); // An error should have been thrown
    } catch (error) {
      const versionError = MockTelemetryReporter.telemetryEvents.find((event: ITelemetryEvent) => event.eventName === '[ERROR]:DotnetVersionResolutionError');
      assert.exists(versionError, 'The version resolution error appears in telemetry');
    }
  }).timeout(2000);

  test('Install Command Passes With Warning With No RequestingExtensionId', async () => {
    const context: IDotnetAcquireContext = { version: '3.1' };
    const result = await vscode.commands.executeCommand<IDotnetAcquireResult>('dotnet.acquire', context);
    assert.exists(result);
    assert.exists(result!.dotnetPath);
    assert.include(result!.dotnetPath, context.version);
    assert.include(mockDisplayWorker.warningMessage, 'Ignoring existing .NET paths');
  }).timeout(40000);

  test('Install Command With Path Config Defined', async () => {
    const context: IDotnetAcquireContext = { version: '0.1', requestingExtensionId: 'alternative.extension' };
    const result = await vscode.commands.executeCommand<IDotnetAcquireResult>('dotnet.acquire', context);
    assert.exists(result);
    assert.exists(result!.dotnetPath);
    assert.equal(result!.dotnetPath, 'foo');
  });

  test('Install Runtime Status Command', async () => {
    // Runtime is not yet installed
    const context: IDotnetAcquireContext = { version: '3.1', requestingExtensionId };
    let result = await vscode.commands.executeCommand<IDotnetAcquireResult>('dotnet.acquireStatus', context);
    assert.notExists(result);

    // Install runtime
    result = await vscode.commands.executeCommand<IDotnetAcquireResult>('dotnet.acquire', context);
    assert.exists(result);
    assert.exists(result!.dotnetPath);
    assert.isTrue(fs.existsSync(result!.dotnetPath!));

    // Runtime has been installed
    result = await vscode.commands.executeCommand<IDotnetAcquireResult>('dotnet.acquireStatus', context);
    assert.exists(result);
    assert.exists(result!.dotnetPath);
    assert.isTrue(fs.existsSync(result!.dotnetPath!));
    rimraf.sync(result!.dotnetPath!);
  }).timeout(40000);
});
>>>>>>> 8c56d3f2
<|MERGE_RESOLUTION|>--- conflicted
+++ resolved
@@ -1,368 +1,188 @@
-<<<<<<< HEAD
-/* --------------------------------------------------------------------------------------------
- * Copyright (c) Microsoft Corporation. All rights reserved.
- * Licensed under the MIT License. See License.txt in the project root for license information.
- * ------------------------------------------------------------------------------------------ */
-import * as chai from 'chai';
-import * as fs from 'fs';
-import * as path from 'path';
-import * as rimraf from 'rimraf';
-import * as vscode from 'vscode';
-import {
-  IDotnetAcquireContext,
-  IDotnetAcquireResult,
-  ITelemetryEvent,
-  MockExtensionConfiguration,
-  MockExtensionContext,
-  MockTelemetryReporter,
-  MockWindowDisplayWorker,
-} from 'vscode-dotnet-runtime-library';
-import * as extension from '../../extension';
-const assert = chai.assert;
-/* tslint:disable:no-any */
-
-suite('DotnetCoreAcquisitionExtension End to End', function() {
-  this.retries(3);
-  const storagePath = path.join(__dirname, 'tmp');
-  const mockState = new MockExtensionContext();
-  const extensionPath = path.join(__dirname, '/../../..');
-  const logPath = path.join(__dirname, 'logs');
-  const requestingExtensionId = 'fake.extension';
-  const mockDisplayWorker = new MockWindowDisplayWorker();
-  let extensionContext: vscode.ExtensionContext;
-
-  this.beforeAll(async () => {
-    extensionContext = {
-      subscriptions: [],
-      globalStoragePath: storagePath,
-      globalState: mockState,
-      extensionPath,
-      logPath,
-    } as any;
-    extension.activate(extensionContext, {
-      telemetryReporter: new MockTelemetryReporter(),
-      extensionConfiguration: new MockExtensionConfiguration([{extensionId: 'alternative.extension', path: 'foo'}], true),
-      displayWorker: mockDisplayWorker,
-    });
-  });
-
-  this.afterEach(async () => {
-    // Tear down tmp storage for fresh run
-    await vscode.commands.executeCommand<string>('dotnet.uninstallAll');
-    mockState.clear();
-    MockTelemetryReporter.telemetryEvents = [];
-    rimraf.sync(storagePath);
-  });
-
-  test('Activate', async () => {
-    // Commands should now be registered
-    assert.exists(extensionContext);
-    assert.isAbove(extensionContext.subscriptions.length, 0);
-  });
-
-  test('Install Command', async () => {
-    const context: IDotnetAcquireContext = { version: '2.2', requestingExtensionId };
-    const result = await vscode.commands.executeCommand<IDotnetAcquireResult>('dotnet.acquire', context);
-    assert.exists(result);
-    assert.exists(result!.dotnetPath);
-    assert.isTrue(fs.existsSync(result!.dotnetPath));
-    assert.include(result!.dotnetPath, '.dotnet');
-    assert.include(result!.dotnetPath, context.version);
-  }).timeout(40000);
-
-  test('Uninstall Command', async () => {
-    const context: IDotnetAcquireContext = { version: '2.1', requestingExtensionId };
-    const result = await vscode.commands.executeCommand<IDotnetAcquireResult>('dotnet.acquire', context);
-    assert.exists(result);
-    assert.exists(result!.dotnetPath);
-    assert.isTrue(fs.existsSync(result!.dotnetPath!));
-    assert.include(result!.dotnetPath, context.version);
-    await vscode.commands.executeCommand<string>('dotnet.uninstallAll', context.version);
-    assert.isFalse(fs.existsSync(result!.dotnetPath));
-  }).timeout(40000);
-
-  test('Install and Uninstall Multiple Versions', async () => {
-    const versions = ['2.2', '3.0', '3.1'];
-    let dotnetPaths: string[] = [];
-    for (const version of versions) {
-      const result = await vscode.commands.executeCommand<IDotnetAcquireResult>('dotnet.acquire', { version, requestingExtensionId });
-      assert.exists(result);
-      assert.exists(result!.dotnetPath);
-      assert.include(result!.dotnetPath, version);
-      if (result!.dotnetPath) {
-        dotnetPaths = dotnetPaths.concat(result!.dotnetPath);
-      }
-    }
-    // All versions are still there after all installs are completed
-    for (const dotnetPath of dotnetPaths) {
-      assert.isTrue(fs.existsSync(dotnetPath));
-    }
-  }).timeout(60000);
-
-  test('Telemetry Sent During Install and Uninstall', async () => {
-    const context: IDotnetAcquireContext = { version: '2.2', requestingExtensionId };
-    const result = await vscode.commands.executeCommand<IDotnetAcquireResult>('dotnet.acquire', context);
-    assert.exists(result);
-    assert.exists(result!.dotnetPath);
-    assert.include(result!.dotnetPath, context.version);
-    // Check that we got the expected telemetry
-    const requestedEvent = MockTelemetryReporter.telemetryEvents.find((event: ITelemetryEvent) => event.eventName === 'DotnetAcquisitionRequested');
-    assert.exists(requestedEvent);
-    assert.include(requestedEvent!.properties!.AcquisitionStartVersion, '2.2');
-    assert.include(requestedEvent!.properties!.RequestingExtensionId, requestingExtensionId);
-    const startedEvent = MockTelemetryReporter.telemetryEvents.find((event: ITelemetryEvent) => event.eventName === 'DotnetAcquisitionStarted');
-    assert.exists(startedEvent);
-    assert.include(startedEvent!.properties!.AcquisitionStartVersion, '2.2');
-    const completedEvent = MockTelemetryReporter.telemetryEvents.find((event: ITelemetryEvent) => event.eventName === 'DotnetAcquisitionCompleted');
-    assert.exists(completedEvent);
-    assert.include(completedEvent!.properties!.AcquisitionCompletedVersion, '2.2');
-
-    await vscode.commands.executeCommand<string>('dotnet.uninstallAll');
-    assert.isFalse(fs.existsSync(result!.dotnetPath));
-    const uninstallStartedEvent = MockTelemetryReporter.telemetryEvents.find((event: ITelemetryEvent) => event.eventName === 'DotnetUninstallAllStarted');
-    assert.exists(uninstallStartedEvent);
-    const uninstallCompletedEvent = MockTelemetryReporter.telemetryEvents.find((event: ITelemetryEvent) => event.eventName === 'DotnetUninstallAllCompleted');
-    assert.exists(uninstallCompletedEvent);
-    // Check that no errors were reported
-    const errors = MockTelemetryReporter.telemetryEvents.filter((event: ITelemetryEvent) => event.eventName.includes('Error'));
-    assert.isEmpty(errors);
-  }).timeout(40000);
-
-  test('Telemetry Sent on Error', async () => {
-    const context: IDotnetAcquireContext = { version: 'foo', requestingExtensionId };
-    try {
-      await vscode.commands.executeCommand<IDotnetAcquireResult>('dotnet.acquire', context);
-      assert(false); // An error should have been thrown
-    } catch (error) {
-      const versionError = MockTelemetryReporter.telemetryEvents.find((event: ITelemetryEvent) => event.eventName === '[ERROR]:DotnetVersionResolutionError');
-      assert.exists(versionError);
-    }
-  }).timeout(2000);
-
-  test('Install Command Passes With Warning With No RequestingExtensionId', async () => {
-    const context: IDotnetAcquireContext = { version: '3.1' };
-    const result = await vscode.commands.executeCommand<IDotnetAcquireResult>('dotnet.acquire', context);
-    assert.exists(result);
-    assert.exists(result!.dotnetPath);
-    assert.include(result!.dotnetPath, context.version);
-    assert.include(mockDisplayWorker.warningMessage, 'Ignoring existing .NET paths');
-  }).timeout(40000);
-
-  test('Install Command With Path Config Defined', async () => {
-    const context: IDotnetAcquireContext = { version: '0.1', requestingExtensionId: 'alternative.extension' };
-    const result = await vscode.commands.executeCommand<IDotnetAcquireResult>('dotnet.acquire', context);
-    assert.exists(result);
-    assert.exists(result!.dotnetPath);
-    assert.equal(result!.dotnetPath, 'foo');
-  });
-
-  test('Install Runtime Status Command', async () => {
-    // Runtime is not yet installed
-    const context: IDotnetAcquireContext = { version: '3.1', requestingExtensionId };
-    let result = await vscode.commands.executeCommand<IDotnetAcquireResult>('dotnet.acquireStatus', context);
-    assert.notExists(result);
-
-    // Install runtime
-    result = await vscode.commands.executeCommand<IDotnetAcquireResult>('dotnet.acquire', context);
-    assert.exists(result);
-    assert.exists(result!.dotnetPath);
-    assert.isTrue(fs.existsSync(result!.dotnetPath!));
-
-    // Runtime has been installed
-    result = await vscode.commands.executeCommand<IDotnetAcquireResult>('dotnet.acquireStatus', context);
-    assert.exists(result);
-    assert.exists(result!.dotnetPath);
-    assert.isTrue(fs.existsSync(result!.dotnetPath!));
-    rimraf.sync(result!.dotnetPath!);
-  }).timeout(40000);
-});
-=======
-/*---------------------------------------------------------------------------------------------
-*  Licensed to the .NET Foundation under one or more agreements.
-*  The .NET Foundation licenses this file to you under the MIT license.
-*--------------------------------------------------------------------------------------------*/
-import * as chai from 'chai';
-import * as fs from 'fs';
-import * as os from 'os';
-import * as path from 'path';
-import * as rimraf from 'rimraf';
-import * as vscode from 'vscode';
-import {
-  DotnetCoreAcquisitionWorker,
-  IDotnetAcquireContext,
-  IDotnetAcquireResult,
-  ITelemetryEvent,
-  MockExtensionConfiguration,
-  MockExtensionContext,
-  MockTelemetryReporter,
-  MockWindowDisplayWorker,
-} from 'vscode-dotnet-runtime-library';
-import * as extension from '../../extension';
-/* tslint:disable:no-any */
-const assert : any = chai.assert;
-
-suite('DotnetCoreAcquisitionExtension End to End', function() {
-  this.retries(3);
-  const storagePath = path.join(__dirname, 'tmp');
-  const mockState = new MockExtensionContext();
-  const extensionPath = path.join(__dirname, '/../../..');
-  const logPath = path.join(__dirname, 'logs');
-  const requestingExtensionId = 'fake.extension';
-  const mockDisplayWorker = new MockWindowDisplayWorker();
-  let extensionContext: vscode.ExtensionContext;
-
-  this.beforeAll(async () => {
-    extensionContext = {
-      subscriptions: [],
-      globalStoragePath: storagePath,
-      globalState: mockState,
-      extensionPath,
-      logPath,
-    } as any;
-    extension.activate(extensionContext, {
-      telemetryReporter: new MockTelemetryReporter(),
-      extensionConfiguration: new MockExtensionConfiguration([{extensionId: 'alternative.extension', path: 'foo'}], true),
-      displayWorker: mockDisplayWorker,
-    });
-  });
-
-  this.afterEach(async () => {
-    // Tear down tmp storage for fresh run
-    await vscode.commands.executeCommand<string>('dotnet.uninstallAll');
-    mockState.clear();
-    MockTelemetryReporter.telemetryEvents = [];
-    rimraf.sync(storagePath);
-  });
-
-  test('Activate', async () => {
-    // Commands should now be registered
-    assert.exists(extensionContext);
-    assert.isAbove(extensionContext.subscriptions.length, 0);
-  });
-
-  test('Install Command', async () => {
-    const context: IDotnetAcquireContext = { version: '2.2', requestingExtensionId };
-    const result = await vscode.commands.executeCommand<IDotnetAcquireResult>('dotnet.acquire', context);
-    assert.exists(result);
-    assert.exists(result!.dotnetPath);
-    assert.isTrue(fs.existsSync(result!.dotnetPath));
-    assert.include(result!.dotnetPath, '.dotnet');
-    assert.include(result!.dotnetPath, context.version);
-  }).timeout(40000);
-
-  test('Uninstall Command', async () => {
-    const context: IDotnetAcquireContext = { version: '2.1', requestingExtensionId };
-    const result = await vscode.commands.executeCommand<IDotnetAcquireResult>('dotnet.acquire', context);
-    assert.exists(result);
-    assert.exists(result!.dotnetPath);
-    assert.isTrue(fs.existsSync(result!.dotnetPath!));
-    assert.include(result!.dotnetPath, context.version);
-    await vscode.commands.executeCommand<string>('dotnet.uninstallAll', context.version);
-    assert.isFalse(fs.existsSync(result!.dotnetPath));
-  }).timeout(40000);
-
-  test('Install and Uninstall Multiple Versions', async () => {
-    const versions = ['2.2', '3.0', '3.1'];
-    let dotnetPaths: string[] = [];
-    for (const version of versions) {
-      const result = await vscode.commands.executeCommand<IDotnetAcquireResult>('dotnet.acquire', { version, requestingExtensionId });
-      assert.exists(result);
-      assert.exists(result!.dotnetPath);
-      assert.include(result!.dotnetPath, version);
-      if (result!.dotnetPath) {
-        dotnetPaths = dotnetPaths.concat(result!.dotnetPath);
-      }
-    }
-    // All versions are still there after all installs are completed
-    for (const dotnetPath of dotnetPaths) {
-      assert.isTrue(fs.existsSync(dotnetPath));
-    }
-  }).timeout(60000);
-
-  test('Telemetry Sent During Install and Uninstall', async () => {
-    const rntVersion = '2.2';
-    const fullyResolvedVersion = '2.2.8'; // 2.2 is very much out of support, so we don't expect this to change to a newer version
-    const installKey = DotnetCoreAcquisitionWorker.getInstallKeyCustomArchitecture(fullyResolvedVersion, os.arch());
-
-    const context: IDotnetAcquireContext = { version: rntVersion, requestingExtensionId };
-    const result = await vscode.commands.executeCommand<IDotnetAcquireResult>('dotnet.acquire', context);
-    assert.exists(result);
-    assert.exists(result!.dotnetPath);
-    assert.include(result!.dotnetPath, context.version);
-    // Check that we got the expected telemetry
-    const requestedEvent = MockTelemetryReporter.telemetryEvents.find((event: ITelemetryEvent) => event.eventName === 'DotnetAcquisitionRequested');
-    assert.exists(requestedEvent, 'The acquisition requested event is found');
-    assert.include(requestedEvent!.properties!.AcquisitionStartVersion, rntVersion, 'The acquisition requested event contains the version');
-    // assert that the extension id is hashed by checking that it DNE
-    assert.notInclude(requestedEvent!.properties!.RequestingExtensionId, requestingExtensionId, 'The extension id is hashed in telemetry');
-
-    const startedEvent = MockTelemetryReporter.telemetryEvents.find((event: ITelemetryEvent) => event.eventName === 'DotnetAcquisitionStarted');
-    assert.exists(startedEvent, 'Acquisition started event gets published');
-    assert.include(startedEvent!.properties!.AcquisitionStartVersion, '2.2', 'Acquisition started event has a starting version');
-    assert.include(startedEvent!.properties!.AcquisitionInstallKey, installKey, 'Acquisition started event has a install key');
-
-    const completedEvent = MockTelemetryReporter.telemetryEvents.find((event: ITelemetryEvent) => event.eventName === 'DotnetAcquisitionCompleted');
-    assert.exists(completedEvent, 'Acquisition completed events exist');
-    assert.include(completedEvent!.properties!.AcquisitionCompletedVersion, rntVersion, 'Acquisition completed events have a version');
-
-    await vscode.commands.executeCommand<string>('dotnet.uninstallAll');
-    assert.isFalse(fs.existsSync(result!.dotnetPath), 'Dotnet is uninstalled correctly.');
-    const uninstallStartedEvent = MockTelemetryReporter.telemetryEvents.find((event: ITelemetryEvent) => event.eventName === 'DotnetUninstallAllStarted');
-    assert.exists(uninstallStartedEvent, 'Uninstall All is reported in telemetry');
-
-    const uninstallCompletedEvent = MockTelemetryReporter.telemetryEvents.find((event: ITelemetryEvent) => event.eventName === 'DotnetUninstallAllCompleted');
-    assert.exists(uninstallCompletedEvent, 'Uninstall All success is reported in telemetry');
-    // Check that no errors were reported
-    const errors = MockTelemetryReporter.telemetryEvents.filter((event: ITelemetryEvent) => event.eventName.includes('Error'));
-    assert.isEmpty(errors, 'No error events were reported in telemetry reporting');
-  }).timeout(40000);
-
-  test('Telemetry Sent on Error', async () => {
-    const context: IDotnetAcquireContext = { version: 'foo', requestingExtensionId };
-    try {
-      await vscode.commands.executeCommand<IDotnetAcquireResult>('dotnet.acquire', context);
-      assert.isTrue(false); // An error should have been thrown
-    } catch (error) {
-      const versionError = MockTelemetryReporter.telemetryEvents.find((event: ITelemetryEvent) => event.eventName === '[ERROR]:DotnetVersionResolutionError');
-      assert.exists(versionError, 'The version resolution error appears in telemetry');
-    }
-  }).timeout(2000);
-
-  test('Install Command Passes With Warning With No RequestingExtensionId', async () => {
-    const context: IDotnetAcquireContext = { version: '3.1' };
-    const result = await vscode.commands.executeCommand<IDotnetAcquireResult>('dotnet.acquire', context);
-    assert.exists(result);
-    assert.exists(result!.dotnetPath);
-    assert.include(result!.dotnetPath, context.version);
-    assert.include(mockDisplayWorker.warningMessage, 'Ignoring existing .NET paths');
-  }).timeout(40000);
-
-  test('Install Command With Path Config Defined', async () => {
-    const context: IDotnetAcquireContext = { version: '0.1', requestingExtensionId: 'alternative.extension' };
-    const result = await vscode.commands.executeCommand<IDotnetAcquireResult>('dotnet.acquire', context);
-    assert.exists(result);
-    assert.exists(result!.dotnetPath);
-    assert.equal(result!.dotnetPath, 'foo');
-  });
-
-  test('Install Runtime Status Command', async () => {
-    // Runtime is not yet installed
-    const context: IDotnetAcquireContext = { version: '3.1', requestingExtensionId };
-    let result = await vscode.commands.executeCommand<IDotnetAcquireResult>('dotnet.acquireStatus', context);
-    assert.notExists(result);
-
-    // Install runtime
-    result = await vscode.commands.executeCommand<IDotnetAcquireResult>('dotnet.acquire', context);
-    assert.exists(result);
-    assert.exists(result!.dotnetPath);
-    assert.isTrue(fs.existsSync(result!.dotnetPath!));
-
-    // Runtime has been installed
-    result = await vscode.commands.executeCommand<IDotnetAcquireResult>('dotnet.acquireStatus', context);
-    assert.exists(result);
-    assert.exists(result!.dotnetPath);
-    assert.isTrue(fs.existsSync(result!.dotnetPath!));
-    rimraf.sync(result!.dotnetPath!);
-  }).timeout(40000);
-});
->>>>>>> 8c56d3f2
+/*---------------------------------------------------------------------------------------------
+*  Licensed to the .NET Foundation under one or more agreements.
+*  The .NET Foundation licenses this file to you under the MIT license.
+*--------------------------------------------------------------------------------------------*/
+import * as chai from 'chai';
+import * as fs from 'fs';
+import * as os from 'os';
+import * as path from 'path';
+import * as rimraf from 'rimraf';
+import * as vscode from 'vscode';
+import {
+  DotnetCoreAcquisitionWorker,
+  IDotnetAcquireContext,
+  IDotnetAcquireResult,
+  ITelemetryEvent,
+  MockExtensionConfiguration,
+  MockExtensionContext,
+  MockTelemetryReporter,
+  MockWindowDisplayWorker,
+} from 'vscode-dotnet-runtime-library';
+import * as extension from '../../extension';
+/* tslint:disable:no-any */
+const assert : any = chai.assert;
+
+suite('DotnetCoreAcquisitionExtension End to End', function() {
+  this.retries(3);
+  const storagePath = path.join(__dirname, 'tmp');
+  const mockState = new MockExtensionContext();
+  const extensionPath = path.join(__dirname, '/../../..');
+  const logPath = path.join(__dirname, 'logs');
+  const requestingExtensionId = 'fake.extension';
+  const mockDisplayWorker = new MockWindowDisplayWorker();
+  let extensionContext: vscode.ExtensionContext;
+
+  this.beforeAll(async () => {
+    extensionContext = {
+      subscriptions: [],
+      globalStoragePath: storagePath,
+      globalState: mockState,
+      extensionPath,
+      logPath,
+    } as any;
+    extension.activate(extensionContext, {
+      telemetryReporter: new MockTelemetryReporter(),
+      extensionConfiguration: new MockExtensionConfiguration([{extensionId: 'alternative.extension', path: 'foo'}], true),
+      displayWorker: mockDisplayWorker,
+    });
+  });
+
+  this.afterEach(async () => {
+    // Tear down tmp storage for fresh run
+    await vscode.commands.executeCommand<string>('dotnet.uninstallAll');
+    mockState.clear();
+    MockTelemetryReporter.telemetryEvents = [];
+    rimraf.sync(storagePath);
+  });
+
+  test('Activate', async () => {
+    // Commands should now be registered
+    assert.exists(extensionContext);
+    assert.isAbove(extensionContext.subscriptions.length, 0);
+  });
+
+  test('Install Command', async () => {
+    const context: IDotnetAcquireContext = { version: '2.2', requestingExtensionId };
+    const result = await vscode.commands.executeCommand<IDotnetAcquireResult>('dotnet.acquire', context);
+    assert.exists(result);
+    assert.exists(result!.dotnetPath);
+    assert.isTrue(fs.existsSync(result!.dotnetPath));
+    assert.include(result!.dotnetPath, '.dotnet');
+    assert.include(result!.dotnetPath, context.version);
+  }).timeout(40000);
+
+  test('Uninstall Command', async () => {
+    const context: IDotnetAcquireContext = { version: '2.1', requestingExtensionId };
+    const result = await vscode.commands.executeCommand<IDotnetAcquireResult>('dotnet.acquire', context);
+    assert.exists(result);
+    assert.exists(result!.dotnetPath);
+    assert.isTrue(fs.existsSync(result!.dotnetPath!));
+    assert.include(result!.dotnetPath, context.version);
+    await vscode.commands.executeCommand<string>('dotnet.uninstallAll', context.version);
+    assert.isFalse(fs.existsSync(result!.dotnetPath));
+  }).timeout(40000);
+
+  test('Install and Uninstall Multiple Versions', async () => {
+    const versions = ['2.2', '3.0', '3.1'];
+    let dotnetPaths: string[] = [];
+    for (const version of versions) {
+      const result = await vscode.commands.executeCommand<IDotnetAcquireResult>('dotnet.acquire', { version, requestingExtensionId });
+      assert.exists(result);
+      assert.exists(result!.dotnetPath);
+      assert.include(result!.dotnetPath, version);
+      if (result!.dotnetPath) {
+        dotnetPaths = dotnetPaths.concat(result!.dotnetPath);
+      }
+    }
+    // All versions are still there after all installs are completed
+    for (const dotnetPath of dotnetPaths) {
+      assert.isTrue(fs.existsSync(dotnetPath));
+    }
+  }).timeout(60000);
+
+  test('Telemetry Sent During Install and Uninstall', async () => {
+    const rntVersion = '2.2';
+    const fullyResolvedVersion = '2.2.8'; // 2.2 is very much out of support, so we don't expect this to change to a newer version
+    const installKey = DotnetCoreAcquisitionWorker.getInstallKeyCustomArchitecture(fullyResolvedVersion, os.arch());
+
+    const context: IDotnetAcquireContext = { version: rntVersion, requestingExtensionId };
+    const result = await vscode.commands.executeCommand<IDotnetAcquireResult>('dotnet.acquire', context);
+    assert.exists(result);
+    assert.exists(result!.dotnetPath);
+    assert.include(result!.dotnetPath, context.version);
+    // Check that we got the expected telemetry
+    const requestedEvent = MockTelemetryReporter.telemetryEvents.find((event: ITelemetryEvent) => event.eventName === 'DotnetAcquisitionRequested');
+    assert.exists(requestedEvent, 'The acquisition requested event is found');
+    assert.include(requestedEvent!.properties!.AcquisitionStartVersion, rntVersion, 'The acquisition requested event contains the version');
+    // assert that the extension id is hashed by checking that it DNE
+    assert.notInclude(requestedEvent!.properties!.RequestingExtensionId, requestingExtensionId, 'The extension id is hashed in telemetry');
+
+    const startedEvent = MockTelemetryReporter.telemetryEvents.find((event: ITelemetryEvent) => event.eventName === 'DotnetAcquisitionStarted');
+    assert.exists(startedEvent, 'Acquisition started event gets published');
+    assert.include(startedEvent!.properties!.AcquisitionStartVersion, rntVersion, 'Acquisition started event has a starting version');
+    assert.include(startedEvent!.properties!.AcquisitionInstallKey, installKey, 'Acquisition started event has a install key');
+
+    const completedEvent = MockTelemetryReporter.telemetryEvents.find((event: ITelemetryEvent) => event.eventName === 'DotnetAcquisitionCompleted');
+    assert.exists(completedEvent, 'Acquisition completed events exist');
+    assert.include(completedEvent!.properties!.AcquisitionCompletedVersion, rntVersion, 'Acquisition completed events have a version');
+
+    await vscode.commands.executeCommand<string>('dotnet.uninstallAll');
+    assert.isFalse(fs.existsSync(result!.dotnetPath), 'Dotnet is uninstalled correctly.');
+    const uninstallStartedEvent = MockTelemetryReporter.telemetryEvents.find((event: ITelemetryEvent) => event.eventName === 'DotnetUninstallAllStarted');
+    assert.exists(uninstallStartedEvent, 'Uninstall All is reported in telemetry');
+
+    const uninstallCompletedEvent = MockTelemetryReporter.telemetryEvents.find((event: ITelemetryEvent) => event.eventName === 'DotnetUninstallAllCompleted');
+    assert.exists(uninstallCompletedEvent, 'Uninstall All success is reported in telemetry');
+    // Check that no errors were reported
+    const errors = MockTelemetryReporter.telemetryEvents.filter((event: ITelemetryEvent) => event.eventName.includes('Error'));
+    assert.isEmpty(errors, 'No error events were reported in telemetry reporting');
+  }).timeout(40000);
+
+  test('Telemetry Sent on Error', async () => {
+    const context: IDotnetAcquireContext = { version: 'foo', requestingExtensionId };
+    try {
+      await vscode.commands.executeCommand<IDotnetAcquireResult>('dotnet.acquire', context);
+      assert.isTrue(false); // An error should have been thrown
+    } catch (error) {
+      const versionError = MockTelemetryReporter.telemetryEvents.find((event: ITelemetryEvent) => event.eventName === '[ERROR]:DotnetVersionResolutionError');
+      assert.exists(versionError, 'The version resolution error appears in telemetry');
+    }
+  }).timeout(2000);
+
+  test('Install Command Passes With Warning With No RequestingExtensionId', async () => {
+    const context: IDotnetAcquireContext = { version: '3.1' };
+    const result = await vscode.commands.executeCommand<IDotnetAcquireResult>('dotnet.acquire', context);
+    assert.exists(result);
+    assert.exists(result!.dotnetPath);
+    assert.include(result!.dotnetPath, context.version);
+    assert.include(mockDisplayWorker.warningMessage, 'Ignoring existing .NET paths');
+  }).timeout(40000);
+
+  test('Install Command With Path Config Defined', async () => {
+    const context: IDotnetAcquireContext = { version: '0.1', requestingExtensionId: 'alternative.extension' };
+    const result = await vscode.commands.executeCommand<IDotnetAcquireResult>('dotnet.acquire', context);
+    assert.exists(result);
+    assert.exists(result!.dotnetPath);
+    assert.equal(result!.dotnetPath, 'foo');
+  });
+
+  test('Install Runtime Status Command', async () => {
+    // Runtime is not yet installed
+    const context: IDotnetAcquireContext = { version: '3.1', requestingExtensionId };
+    let result = await vscode.commands.executeCommand<IDotnetAcquireResult>('dotnet.acquireStatus', context);
+    assert.notExists(result);
+
+    // Install runtime
+    result = await vscode.commands.executeCommand<IDotnetAcquireResult>('dotnet.acquire', context);
+    assert.exists(result);
+    assert.exists(result!.dotnetPath);
+    assert.isTrue(fs.existsSync(result!.dotnetPath!));
+
+    // Runtime has been installed
+    result = await vscode.commands.executeCommand<IDotnetAcquireResult>('dotnet.acquireStatus', context);
+    assert.exists(result);
+    assert.exists(result!.dotnetPath);
+    assert.isTrue(fs.existsSync(result!.dotnetPath!));
+    rimraf.sync(result!.dotnetPath!);
+  }).timeout(40000);
+});