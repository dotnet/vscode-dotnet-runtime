--- conflicted
+++ resolved
@@ -1,792 +1,683 @@
-/*---------------------------------------------------------------------------------------------
-*  Licensed to the .NET Foundation under one or more agreements.
-*  The .NET Foundation licenses this file to you under the MIT license.
-*--------------------------------------------------------------------------------------------*/
-import * as chai from 'chai';
-import { warn } from 'console';
-import * as fs from 'fs';
-import * as os from 'os';
-import * as path from 'path';
-import * as rimraf from 'rimraf';
-import { promisify } from 'util';
-import * as vscode from 'vscode';
-import
-{
-    DotnetInstallMode,
-    DotnetInstallType,
-    DotnetVersionSpecRequirement,
-    EnvironmentVariableIsDefined,
-    FileUtilities,
-    IDotnetAcquireContext,
-    IDotnetAcquireResult,
-    IDotnetFindPathContext,
-    IDotnetListVersionsContext,
-    IDotnetListVersionsResult,
-    IExistingPaths,
-    ITelemetryEvent,
-    LinuxVersionResolver,
-    LocalMemoryCacheSingleton,
-    MockEnvironmentVariableCollection,
-    MockEventStream,
-    MockExtensionConfiguration,
-    MockExtensionContext,
-    MockTelemetryReporter,
-    MockWebRequestWorker,
-    MockWindowDisplayWorker,
-    getDotnetExecutable,
-    getInstallIdCustomArchitecture,
-    getMockAcquisitionContext,
-    getMockAcquisitionWorkerContext,
-    getMockUtilityContext,
-    getPathSeparator
-} from 'vscode-dotnet-runtime-library';
-import { InstallTrackerSingleton } from 'vscode-dotnet-runtime-library/dist/Acquisition/InstallTrackerSingleton';
-import * as extension from '../../extension';
-
-const assert: any = chai.assert;
-const standardTimeoutTime = 40000;
-const originalPATH = process.env.PATH;
-
-suite('DotnetCoreAcquisitionExtension End to End', function ()
-{
-    this.retries(1);
-    const storagePath = path.join(__dirname, 'tmp');
-    const mockState = new MockExtensionContext();
-    const extensionPath = path.join(__dirname, '/../../..');
-    const logPath = path.join(__dirname, 'logs');
-    const requestingExtensionId = 'fake.extension';
-    const mockDisplayWorker = new MockWindowDisplayWorker();
-    let extensionContext: vscode.ExtensionContext;
-    const environmentVariableCollection = new MockEnvironmentVariableCollection();
-
-    const existingPathVersionToFake = '5.0.2~x64'
-    const pathWithIncorrectVersionForTest = path.join(__dirname, `/.dotnet/${existingPathVersionToFake}/${getDotnetExecutable()}`);
-
-    const mockExistingPathsWithGlobalConfig: IExistingPaths = {
-        individualizedExtensionPaths: [{ extensionId: 'alternative.extension', path: pathWithIncorrectVersionForTest }],
-        sharedExistingPath: undefined
-    }
-
-    const mockReleasesData = `{
-    "releases-index": [
-      {
-            "channel-version": "8.0",
-            "latest-release": "8.0.0-preview.2",
-            "latest-runtime": "8.0.0-preview.2.23128.3",
-            "latest-sdk": "8.0.100-preview.2.23157.25",
-            "release-type" : "lts",
-            "support-phase": "preview"
-        },
-        {
-            "channel-version": "7.0",
-            "latest-release": "7.0.4",
-            "latest-release-date": "2023-03-14",
-            "latest-runtime": "7.0.4",
-            "latest-sdk": "7.0.202",
-            "release-type" : "sts",
-            "support-phase": "active"
-        }
-      ]
-  }`;
-
-    this.beforeAll(async () =>
-    {
-        extensionContext = {
-            subscriptions: [],
-            globalStoragePath: storagePath,
-            globalState: mockState,
-            extensionPath,
-            logPath,
-            environmentVariableCollection
-        } as any;
-
-        process.env.DOTNET_INSTALL_TOOL_UNDER_TEST = 'true';
-        extension.ReEnableActivationForManualActivation();
-        extension.activate(extensionContext, {
-            telemetryReporter: new MockTelemetryReporter(),
-            extensionConfiguration: new MockExtensionConfiguration(mockExistingPathsWithGlobalConfig.individualizedExtensionPaths!, true, mockExistingPathsWithGlobalConfig.sharedExistingPath!),
-            displayWorker: mockDisplayWorker,
-        });
-    });
-<<<<<<< HEAD
-  });
-
-  this.afterEach(async () =>
-  {
-    // Tear down tmp storage for fresh run
-    process.env.PATH = originalPATH;
-    LocalMemoryCacheSingleton.getInstance().invalidate();
-
-    await vscode.commands.executeCommand<string>('dotnet.uninstallAll');
-    mockState.clear();
-    MockTelemetryReporter.telemetryEvents = [];
-    await promisify(rimraf)(storagePath);
-    InstallTrackerSingleton.getInstance(new MockEventStream(), new MockExtensionContext()).clearPromises();
-    // Dont want cached results from prior tests to interfere
-    LocalMemoryCacheSingleton.getInstance().invalidate();
-  }).timeout(standardTimeoutTime);
-
-  test('Activate', async () =>
-  {
-    // Commands should now be registered
-    assert.exists(extensionContext);
-    assert.isAbove(extensionContext.subscriptions.length, 0);
-  }).timeout(standardTimeoutTime);
-
-  async function installRuntime(dotnetVersion: string, installMode: DotnetInstallMode, arch?: string)
-  {
-    let context: IDotnetAcquireContext = { version: dotnetVersion, requestingExtensionId, mode: installMode };
-    if (arch)
-    {
-      context.architecture = arch;
-    }
-    const result = await vscode.commands.executeCommand<IDotnetAcquireResult>('dotnet.acquire', context);
-    assert.exists(result, 'Command results a result');
-    assert.exists(result!.dotnetPath, 'The return type of the local runtime install command has a .dotnetPath property');
-    assert.isTrue(fs.existsSync(result!.dotnetPath), 'The returned path of .net does exist');
-    assert.include(result!.dotnetPath, '.dotnet', '.dotnet is in the path of the local runtime install');
-    assert.include(result!.dotnetPath, context.version, 'the path of the local runtime install includes the version of the runtime requested');
-    return result.dotnetPath ?? 'runtimePathNotFound';
-  }
-
-
-  async function installMultipleVersions(versions: string[], installMode: DotnetInstallMode)
-  {
-    let dotnetPaths: string[] = [];
-    for (const version of versions)
-    {
-      const result = await vscode.commands.executeCommand<IDotnetAcquireResult>('dotnet.acquire', { version, requestingExtensionId, mode: installMode });
-      assert.exists(result, 'acquire command returned a result/success');
-      assert.exists(result!.dotnetPath, 'the result has a path');
-      assert.include(result!.dotnetPath, version, 'the path includes the version');
-      if (result!.dotnetPath)
-      {
-        dotnetPaths = dotnetPaths.concat(result!.dotnetPath);
-      }
-=======
-
-    this.afterEach(async () =>
-    {
-        // Tear down tmp storage for fresh run
-        process.env.PATH = originalPATH;
-        LocalMemoryCacheSingleton.getInstance().invalidate();
-
-        await vscode.commands.executeCommand<string>('dotnet.uninstallAll');
-        mockState.clear();
-        MockTelemetryReporter.telemetryEvents = [];
-        new FileUtilities().wipeDirectory(storagePath);
-        InstallTrackerSingleton.getInstance(new MockEventStream(), new MockExtensionContext()).clearPromises();
-        // Do not want cached results from prior tests to interfere
-        LocalMemoryCacheSingleton.getInstance().invalidate();
-    }).timeout(standardTimeoutTime);
-
-    test('Activate', async () =>
-    {
-        // Commands should now be registered
-        assert.exists(extensionContext);
-        assert.isAbove(extensionContext.subscriptions.length, 0);
-    }).timeout(standardTimeoutTime);
-
-    async function installRuntime(dotnetVersion: string, installMode: DotnetInstallMode, arch?: string)
-    {
-        let context: IDotnetAcquireContext = { version: dotnetVersion, requestingExtensionId, mode: installMode };
-        if (arch)
-        {
-            context.architecture = arch;
-        }
-        const result = await vscode.commands.executeCommand<IDotnetAcquireResult>('dotnet.acquire', context);
-        assert.exists(result, 'Command results a result');
-        assert.exists(result!.dotnetPath, 'The return type of the local runtime install command has a .dotnetPath property');
-        assert.isTrue(fs.existsSync(result!.dotnetPath), 'The returned path of .net does exist');
-        assert.include(result!.dotnetPath, '.dotnet', '.dotnet is in the path of the local runtime install');
-        assert.include(result!.dotnetPath, context.version, 'the path of the local runtime install includes the version of the runtime requested');
-        return result.dotnetPath ?? 'runtimePathNotFound';
->>>>>>> 88a60163
-    }
-
-
-    async function installMultipleVersions(versions: string[], installMode: DotnetInstallMode)
-    {
-        let dotnetPaths: string[] = [];
-        for (const version of versions)
-        {
-            const result = await vscode.commands.executeCommand<IDotnetAcquireResult>('dotnet.acquire', { version, requestingExtensionId, mode: installMode });
-            assert.exists(result, 'acquire command returned a result/success');
-            assert.exists(result!.dotnetPath, 'the result has a path');
-            assert.include(result!.dotnetPath, version, 'the path includes the version');
-            if (result!.dotnetPath)
-            {
-                dotnetPaths = dotnetPaths.concat(result!.dotnetPath);
-            }
-        }
-        // All versions are still there after all installs are completed
-        for (const dotnetPath of dotnetPaths)
-        {
-            assert.isTrue(fs.existsSync(dotnetPath));
-        }
-    }
-
-    async function installUninstallOne(dotnetVersion: string, versionToKeep: string, installMode: DotnetInstallMode, type: DotnetInstallType)
-    {
-        const context: IDotnetAcquireContext = { version: dotnetVersion, requestingExtensionId, mode: installMode, installType: type };
-        const contextToKeep: IDotnetAcquireContext = { version: versionToKeep, requestingExtensionId, mode: installMode, installType: type };
-
-        const result = await vscode.commands.executeCommand<IDotnetAcquireResult>('dotnet.acquire', context);
-        const resultToKeep = await vscode.commands.executeCommand<IDotnetAcquireResult>('dotnet.acquire', contextToKeep);
-        assert.exists(result?.dotnetPath, 'The install succeeds and returns a path');
-        assert.exists(resultToKeep?.dotnetPath, 'The 2nd install succeeds and returns a path');
-
-        const uninstallResult = await vscode.commands.executeCommand<string>('dotnet.uninstall', context);
-        assert.equal(uninstallResult, '0', 'Uninstall returns 0');
-        assert.isFalse(fs.existsSync(result!.dotnetPath), 'the dotnet path result does not exist after uninstall');
-        assert.isTrue(fs.existsSync(resultToKeep!.dotnetPath), 'Only one thing is uninstalled.');
-    }
-
-    async function installUninstallAll(dotnetVersion: string, installMode: DotnetInstallMode)
-    {
-        const context: IDotnetAcquireContext = { version: dotnetVersion, requestingExtensionId, mode: installMode };
-        const result = await vscode.commands.executeCommand<IDotnetAcquireResult>('dotnet.acquire', context);
-        assert.exists(result);
-        assert.exists(result!.dotnetPath);
-        assert.isTrue(fs.existsSync(result!.dotnetPath!));
-        assert.include(result!.dotnetPath, context.version);
-        await vscode.commands.executeCommand<string>('dotnet.uninstallAll', context.version);
-        assert.isFalse(fs.existsSync(result!.dotnetPath), 'the dotnet path result does not exist after uninstall');
-    }
-
-    async function uninstallWithMultipleOwners(dotnetVersion: string, installMode: DotnetInstallMode, type: DotnetInstallType)
-    {
-        const context: IDotnetAcquireContext = { version: dotnetVersion, requestingExtensionId, mode: installMode, installType: type };
-        const contextFromOtherId: IDotnetAcquireContext = { version: dotnetVersion, requestingExtensionId: 'fake.extension.two', mode: installMode, installType: type };
-
-        const result = await vscode.commands.executeCommand<IDotnetAcquireResult>('dotnet.acquire', context);
-        const resultToKeep = await vscode.commands.executeCommand<IDotnetAcquireResult>('dotnet.acquire', contextFromOtherId);
-        assert.exists(result?.dotnetPath, 'The install succeeds and returns a path');
-        assert.equal(result?.dotnetPath, resultToKeep?.dotnetPath, 'The two dupe installs use the same path');
-
-        const uninstallResult = await vscode.commands.executeCommand<string>('dotnet.uninstall', context);
-        assert.equal(uninstallResult, '0', '1st owner Uninstall returns 0');
-        assert.isTrue(fs.existsSync(resultToKeep!.dotnetPath), 'Nothing is uninstalled without FORCE if theres multiple owners.');
-
-        const finalUninstallResult = await vscode.commands.executeCommand<string>('dotnet.uninstall', contextFromOtherId);
-        assert.equal(finalUninstallResult, '0', '2nd owner Uninstall returns 0');
-        assert.isFalse(fs.existsSync(result!.dotnetPath), 'the dotnet path result does not exist after uninstalling from all owners');
-    }
-
-    function includesPathWithLikelyDotnet(pathToCheck: string): boolean
-    {
-        const lowerPath = pathToCheck.toLowerCase();
-        return lowerPath.includes('dotnet') || lowerPath.includes('program') || lowerPath.includes('share') || lowerPath.includes('bin') || lowerPath.includes('snap') || lowerPath.includes('homebrew');
-    }
-
-    async function findPathWithRequirementAndInstall(version: string, iMode: DotnetInstallMode, arch: string, condition: DotnetVersionSpecRequirement, shouldFind: boolean, contextToLookFor?: IDotnetAcquireContext, setPath = true,
-        blockNoArch = false, dontCheckNonPaths = true)
-    {
-        const installPath = await installRuntime(version, iMode, arch);
-
-        // use path.dirname : the dotnet.exe cant be on the PATH
-        if (setPath)
-        {
-            process.env.PATH = `${path.dirname(installPath)}${getPathSeparator()}${process.env.PATH?.split(getPathSeparator()).filter((x: string) => !(includesPathWithLikelyDotnet(x))).join(getPathSeparator())}`;
-        }
-        else
-        {
-            // remove dotnet so the test will work on machines with dotnet installed
-            process.env.PATH = `${process.env.PATH?.split(getPathSeparator()).filter((x: string) => !(includesPathWithLikelyDotnet(x))).join(getPathSeparator())}`;
-            process.env.DOTNET_ROOT = path.dirname(installPath);
-        }
-
-        extensionContext.environmentVariableCollection.replace('PATH', process.env.PATH ?? '');
-
-        if (blockNoArch)
-        {
-            extensionContext.environmentVariableCollection.replace('DOTNET_INSTALL_TOOL_DONT_ACCEPT_UNKNOWN_ARCH', '1');
-            process.env.DOTNET_INSTALL_TOOL_DONT_ACCEPT_UNKNOWN_ARCH = '1';
-        }
-
-        if (dontCheckNonPaths)
-        {
-            process.env.DOTNET_INSTALL_TOOL_SKIP_HOSTFXR = 'true';
-        }
-
-        const result: IDotnetAcquireResult = await vscode.commands.executeCommand<IDotnetAcquireResult>('dotnet.findPath',
-            {
-                acquireContext: contextToLookFor ?? { version, requestingExtensionId: requestingExtensionId, mode: iMode, architecture: arch } as IDotnetAcquireContext,
-                versionSpecRequirement: condition
-            } as IDotnetFindPathContext
-        );
-
-        extensionContext.environmentVariableCollection.replace('DOTNET_INSTALL_TOOL_DONT_ACCEPT_UNKNOWN_ARCH', '0');
-        process.env.DOTNET_INSTALL_TOOL_DONT_ACCEPT_UNKNOWN_ARCH = '0';
-        process.env.DOTNET_INSTALL_TOOL_SKIP_HOSTFXR = '0';
-
-        if (shouldFind)
-        {
-            assert.exists(result.dotnetPath, 'find path command returned a result');
-            assert.equal(result.dotnetPath.toLowerCase(), installPath.toLowerCase(), 'The path returned by findPath is correct');
-        }
-        else
-        {
-            assert.equal(result?.dotnetPath, undefined, 'find path command returned no undefined if no path matches condition');
-        }
-    }
-
-    test('Install Local Runtime Command', async () =>
-    {
-        await installRuntime('2.2', 'runtime');
-    }).timeout(standardTimeoutTime);
-
-    test('Install Local ASP.NET Runtime Command', async () =>
-    {
-        await installRuntime('7.0', 'aspnetcore');
-    }).timeout(standardTimeoutTime);
-
-    test('Uninstall One Local Runtime Command', async () =>
-    {
-        await installUninstallOne('2.2', '7.0', 'runtime', 'local');
-    }).timeout(standardTimeoutTime);
-
-    test('Uninstall One Local ASP.NET Runtime Command', async () =>
-    {
-        await installUninstallOne('2.2', '6.0', 'aspnetcore', 'local');
-    }).timeout(standardTimeoutTime);
-
-    test('Uninstall All Local Runtime Command', async () =>
-    {
-        await installUninstallAll('2.2', 'runtime')
-    }).timeout(standardTimeoutTime);
-
-    test('Uninstall All Local ASP.NET Runtime Command', async () =>
-    {
-        await installUninstallAll('2.2', 'aspnetcore')
-    }).timeout(standardTimeoutTime);
-
-    test('Uninstall Runtime Only Once No Owners Exist', async () =>
-    {
-        await uninstallWithMultipleOwners('8.0', 'runtime', 'local');
-    }).timeout(standardTimeoutTime);
-
-    test('Uninstall ASP.NET Runtime Only Once No Owners Exist', async () =>
-    {
-        await uninstallWithMultipleOwners('8.0', 'aspnetcore', 'local');
-    }).timeout(standardTimeoutTime);
-
-    test('Install and Uninstall Multiple Local Runtime Versions', async () =>
-    {
-        await installMultipleVersions(['2.2', '3.0', '3.1'], 'runtime');
-    }).timeout(standardTimeoutTime * 2);
-
-    test('Install and Uninstall Multiple Local ASP.NET Runtime Versions', async () =>
-    {
-        await installMultipleVersions(['2.2', '3.0', '3.1'], 'aspnetcore');
-    }).timeout(standardTimeoutTime * 2);
-
-    test('Find dotnet PATH Command Met Condition', async () =>
-    {
-        // install 5.0 then look for 5.0 path
-        await findPathWithRequirementAndInstall('5.0', 'runtime', os.arch(), 'greater_than_or_equal', true);
-    }).timeout(standardTimeoutTime);
-
-    test('Find dotnet PATH Command Met ROOT Condition', async () =>
-    {
-        // install 7.0, set dotnet_root and not path, then look for root
-        const oldROOT = process.env.DOTNET_ROOT;
-
-        await findPathWithRequirementAndInstall('7.0', 'runtime', os.arch(), 'equal', true,
-            { version: '7.0', mode: 'runtime', architecture: os.arch(), requestingExtensionId: requestingExtensionId }, false
-        );
-
-        if (EnvironmentVariableIsDefined(oldROOT))
-        {
-            process.env.DOTNET_ROOT = oldROOT;
-        }
-        else
-        {
-            delete process.env.DOTNET_ROOT;
-        }
-    }).timeout(standardTimeoutTime);
-
-    test('Find dotnet PATH Command Met Version Condition', async () =>
-    {
-        // Install 8.0, look for 3.1 with accepting dotnet gr than or eq to 3.1
-
-        await findPathWithRequirementAndInstall('8.0', 'runtime', os.arch(), 'greater_than_or_equal', true,
-            { version: '3.1', mode: 'runtime', architecture: os.arch(), requestingExtensionId: requestingExtensionId }
-        );
-    }).timeout(standardTimeoutTime);
-
-    test('Find dotnet PATH Command Met Version Condition with Double Digit Major', async () =>
-    {
-        await findPathWithRequirementAndInstall('9.0', 'runtime', os.arch(), 'less_than_or_equal', true,
-            { version: '11.0', mode: 'runtime', architecture: os.arch(), requestingExtensionId: requestingExtensionId }
-        );
-    }).timeout(standardTimeoutTime);
-
-
-    test('Find dotnet PATH Command Unmet Version Condition', async () =>
-    {
-        // Install 9.0, look for 90.0 which is not equal to 9.0
-        await findPathWithRequirementAndInstall('9.0', 'runtime', os.arch(), 'equal', false,
-            { version: '90.0', mode: 'runtime', architecture: os.arch(), requestingExtensionId: requestingExtensionId }
-        );
-    }).timeout(standardTimeoutTime);
-
-    test('Find dotnet PATH Command Unmet Mode Condition', async () =>
-    {
-        // look for 3.1 runtime but install 3.1 aspnetcore
-        await findPathWithRequirementAndInstall('3.1', 'runtime', os.arch(), 'equal', false,
-            { version: '3.1', mode: 'aspnetcore', architecture: os.arch(), requestingExtensionId: requestingExtensionId }
-        );
-    }).timeout(standardTimeoutTime);
-
-    test('Find dotnet PATH Command Unmet Arch Condition', async () =>
-    {
-        // look for a different architecture of 3.1
-        if (os.platform() !== 'darwin')
-        {
-            // The CI Machines are running on ARM64 for OS X.
-            // They also have an x64 HOST. We can't set DOTNET_MULTILEVEL_LOOKUP to 0 because it will break the ability to find the host on --info
-            // As a 3.1 runtime host does not provide the architecture, but we try to use 3.1 because CI machines won't have it.
-            //
-            await findPathWithRequirementAndInstall('3.1', 'runtime', os.arch() == 'arm64' ? 'x64' : os.arch(), 'greater_than_or_equal', false,
-                { version: '3.1', mode: 'runtime', architecture: 'arm64', requestingExtensionId: requestingExtensionId }, true, true
-            );
-        }
-    }).timeout(standardTimeoutTime);
-
-    test('Find dotnet PATH Command Unmet Arch Condition With Host that prints Arch', async () =>
-    {
-        if (os.platform() !== 'darwin')
-        {
-            await findPathWithRequirementAndInstall('9.0', 'runtime', os.arch() == 'arm64' ? 'x64' : os.arch(), 'greater_than_or_equal', false,
-                { version: '9.0', mode: 'runtime', architecture: 'arm64', requestingExtensionId: requestingExtensionId }
-            );
-        }
-    }).timeout(standardTimeoutTime);
-
-
-    test('Find dotnet PATH Command No Arch Available But Accept By Default', async () =>
-    {
-        // look for a different architecture of 3.1
-        if (os.platform() !== 'darwin')
-        {
-            await findPathWithRequirementAndInstall('3.1', 'runtime', os.arch() == 'arm64' ? 'x64' : os.arch(), 'greater_than_or_equal', true,
-                { version: '3.1', mode: 'runtime', architecture: 'arm64', requestingExtensionId: requestingExtensionId }
-            );
-        }
-    }).timeout(standardTimeoutTime);
-
-    test('Find dotnet PATH Command Unmet Runtime Patch Condition', async () =>
-    {
-        // Install 8.0.{LATEST, which will be < 99}, look for 8.0.99 with accepting dotnet gr than or eq to 8.0.99
-        // No tests for SDK since that's harder to replicate with a global install and different machine states
-        if (os.platform() !== 'darwin')
-        {
-            await findPathWithRequirementAndInstall('8.0', 'runtime', os.arch(), 'greater_than_or_equal', false,
-                { version: '8.0.99', mode: 'runtime', architecture: os.arch(), requestingExtensionId: requestingExtensionId }
-            );
-        }
-    }).timeout(standardTimeoutTime);
-
-    test('Install SDK Globally E2E (Requires Admin)', async () =>
-    {
-        // We only test if the process is running under ADMIN because non-admin requires user-intervention.
-        const sdkVersion = '7.0.103';
-        const context: IDotnetAcquireContext = { version: sdkVersion, requestingExtensionId: 'sample-extension', installType: 'global' };
-        if (await new FileUtilities().isElevated(getMockAcquisitionWorkerContext(context), getMockUtilityContext()))
-        {
-            const originalPath = process.env.PATH;
-
-            // We cannot use the describe pattern to restore the environment variables using vscode's extension testing infrastructure.
-            // So we must set and unset it ourselves, which isn't ideal as this variable could remain.
-            let result: IDotnetAcquireResult;
-            let error: any;
-            let pathAfterInstall;
-
-            // We cannot test much as we don't want to leave global installs on dev boxes. But we do want to make sure the e-2-e goes through the right path. Vendors can test the rest.
-            // So we have this environment variable that tells us to stop before running any real install.
-            process.env.VSCODE_DOTNET_GLOBAL_INSTALL_FAKE_PATH = 'true';
-            try
-            {
-                result = await vscode.commands.executeCommand<IDotnetAcquireResult>('dotnet.acquireGlobalSDK', context);
-            }
-            catch (err)
-            {
-                error = err;
-            }
-            finally
-            {
-                pathAfterInstall = process.env.PATH;
-                process.env.VSCODE_DOTNET_GLOBAL_INSTALL_FAKE_PATH = undefined;
-                process.env.PATH = originalPath;
-
-                if (error)
-                {
-                    throw (new Error(`The test failed to run the acquire command successfully. Error: ${error}`));
-                }
-            }
-
-            assert.exists(result!, 'The global acquisition command did not provide a result?');
-            assert.exists(result!.dotnetPath);
-            assert.equal(result!.dotnetPath, 'fake-sdk');
-            assert.exists(pathAfterInstall, 'The environment variable PATH for DOTNET was not found?');
-            assert.include(pathAfterInstall, result!.dotnetPath, 'Is the PATH correctly set by the global installer?');
-        }
-        else
-        {
-            // We could run the installer without privilege but it would require human interaction to use the UAC
-            // And we wouldn't be able to kill the process so the test would leave a lot of hanging processes on the machine
-            warn('The Global SDK E2E Install test cannot run as the machine is unprivileged.');
-        }
-    }).timeout(standardTimeoutTime * 1000);
-
-    test('Telemetry Sent During Install and Uninstall', async () =>
-    {
-        if (!vscode.env.isTelemetryEnabled)
-        {
-            console.warn('The telemetry test cannot run as VS Code Telemetry is disabled in user settings.');
-            return;
-        }
-
-        const rntVersion = '2.2';
-        const fullyResolvedVersion = '2.2.8'; // 2.2 is very much out of support, so we don't expect this to change to a newer version
-        const installId = getInstallIdCustomArchitecture(fullyResolvedVersion, os.arch(), 'runtime', 'local');
-
-        const context: IDotnetAcquireContext = { version: rntVersion, requestingExtensionId };
-        const result = await vscode.commands.executeCommand<IDotnetAcquireResult>('dotnet.acquire', context);
-        assert.exists(result);
-        assert.exists(result!.dotnetPath);
-        assert.include(result!.dotnetPath, context.version);
-        // Check that we got the expected telemetry
-        const requestedEvent = MockTelemetryReporter.telemetryEvents.find((event: ITelemetryEvent) => event.eventName === 'DotnetAcquisitionRequested');
-        assert.exists(requestedEvent, 'The acquisition requested event is found');
-        assert.include(requestedEvent!.properties!.AcquisitionStartVersion, rntVersion, 'The acquisition requested event contains the version');
-        // assert that the extension id is hashed by checking that it DNE
-        assert.notInclude(requestedEvent!.properties!.RequestingExtensionId, requestingExtensionId, 'The extension id is hashed in telemetry');
-
-        const startedEvent = MockTelemetryReporter.telemetryEvents.find((event: ITelemetryEvent) => event.eventName === 'DotnetAcquisitionStarted');
-        assert.exists(startedEvent, 'Acquisition started event gets published');
-        assert.include(startedEvent!.properties!.AcquisitionStartVersion, rntVersion, 'Acquisition started event has a starting version');
-        assert.include(startedEvent!.properties!.AcquisitionInstallId, installId, 'Acquisition started event has a install key');
-
-        const completedEvent = MockTelemetryReporter.telemetryEvents.find((event: ITelemetryEvent) => event.eventName === 'DotnetAcquisitionCompleted');
-        assert.exists(completedEvent, 'Acquisition completed events exist');
-        assert.include(completedEvent!.properties!.AcquisitionCompletedVersion, rntVersion, 'Acquisition completed events have a version');
-
-        await vscode.commands.executeCommand<string>('dotnet.uninstallAll');
-        assert.isFalse(fs.existsSync(result!.dotnetPath), 'Dotnet is uninstalled correctly.');
-        const uninstallStartedEvent = MockTelemetryReporter.telemetryEvents.find((event: ITelemetryEvent) => event.eventName === 'DotnetUninstallAllStarted');
-        assert.exists(uninstallStartedEvent, 'Uninstall All is reported in telemetry');
-
-        const uninstallCompletedEvent = MockTelemetryReporter.telemetryEvents.find((event: ITelemetryEvent) => event.eventName === 'DotnetUninstallAllCompleted');
-        assert.exists(uninstallCompletedEvent, 'Uninstall All success is reported in telemetry');
-        // Check that no errors were reported
-        const errors = MockTelemetryReporter.telemetryEvents.filter((event: ITelemetryEvent) => event.eventName.includes('Error') && event.eventName !== 'CommandExecutionStdError');
-        assert.isEmpty(errors, `No error events were reported in telemetry reporting. ${JSON.stringify(errors)}`);
-    }).timeout(standardTimeoutTime);
-
-    test('Telemetry Sent on Error', async () =>
-    {
-        if (!vscode.env.isTelemetryEnabled)
-        {
-            console.warn('The telemetry test cannot run as VS Code Telemetry is disabled in user settings.');
-            return;
-        }
-
-        const context: IDotnetAcquireContext = { version: 'foo', requestingExtensionId };
-        try
-        {
-            await vscode.commands.executeCommand<IDotnetAcquireResult>('dotnet.acquire', context);
-            assert.isTrue(false); // An error should have been thrown
-        } catch (error)
-        {
-            const versionError = MockTelemetryReporter.telemetryEvents.find((event: ITelemetryEvent) => event.eventName === '[ERROR]:DotnetVersionResolutionError');
-            assert.exists(versionError, 'The version resolution error appears in telemetry');
-        }
-    }).timeout(standardTimeoutTime / 2);
-
-    test('Install Local Runtime Command Passes With Warning With No RequestingExtensionId', async () =>
-    {
-        const context: IDotnetAcquireContext = { version: '3.1' };
-        const result = await vscode.commands.executeCommand<IDotnetAcquireResult>('dotnet.acquire', context);
-        assert.exists(result, 'A result from the API exists');
-        assert.exists(result!.dotnetPath, 'The result has a dotnet path');
-        assert.include(result!.dotnetPath, context.version, 'The version is included in the path');
-        assert.include(mockDisplayWorker.warningMessage, 'Ignoring existing .NET paths');
-    }).timeout(standardTimeoutTime);
-
-    test('Install Local Runtime Command With Path Setting', async () =>
-    {
-        const context: IDotnetAcquireContext = { version: '5.0', requestingExtensionId: 'alternative.extension', architecture: os.platform() };
-        const resultForAcquiringPathSettingRuntime = await vscode.commands.executeCommand<IDotnetAcquireResult>('dotnet.acquire', context);
-        assert.exists(resultForAcquiringPathSettingRuntime!.dotnetPath, 'Basic acquire works');
-
-        // The runtime setting on the path needs to be a match for a runtime but also a different folder name
-        // so that we can tell the setting was used. We cant tell it to install an older  besides latest,
-        // but we can rename the folder then re-acquire for latest and see that it uses the existing 'older' runtime path
-        assert.notEqual(path.dirname(resultForAcquiringPathSettingRuntime.dotnetPath), path.dirname(pathWithIncorrectVersionForTest), 'Test setup: path setting is different from the real path');
-        fs.cpSync(path.dirname(resultForAcquiringPathSettingRuntime.dotnetPath), path.dirname(pathWithIncorrectVersionForTest), { recursive: true });
-        assert.isTrue(fs.existsSync(path.dirname(pathWithIncorrectVersionForTest)), 'The copy of the real dotnet to the new wrong-versioned path succeeded');
-
-        fs.rmSync(resultForAcquiringPathSettingRuntime.dotnetPath);
-        assert.isTrue(!fs.existsSync(resultForAcquiringPathSettingRuntime.dotnetPath), 'The deletion of the real path succeeded');
-        assert.isTrue(fs.existsSync(path.dirname(pathWithIncorrectVersionForTest)), 'The copy of the real dotnet to the new wrong-versioned path was not deleted');
-
-        LocalMemoryCacheSingleton.getInstance().invalidate();
-        const result = await vscode.commands.executeCommand<IDotnetAcquireResult>('dotnet.acquire', context);
-
-        assert.exists(result, 'returns a result with path setting');
-        assert.exists(result!.dotnetPath, 'path setting has a path');
-        assert.equal(result!.dotnetPath, pathWithIncorrectVersionForTest, 'path setting is used'); // this is set for the alternative.extension in the settings
-
-        LocalMemoryCacheSingleton.getInstance().invalidate();
-        const findPath = await vscode.commands.executeCommand<IDotnetAcquireResult>('dotnet.findPath', { acquireContext: Object.assign({}, context, { mode: 'runtime' }), versionSpecRequirement: 'equal' });
-        assert.equal(findPath!.dotnetPath, pathWithIncorrectVersionForTest, 'findPath uses vscode setting for runtime'); // this is set for the alternative.extension in the settings
-
-        const findSDKPath = await vscode.commands.executeCommand<IDotnetAcquireResult>('dotnet.findPath', { acquireContext: Object.assign({}, context, { mode: 'sdk' }), versionSpecRequirement: 'equal' });
-        assert.equal(findSDKPath?.dotnetPath ?? undefined, undefined, 'findPath does not find path setting for the SDK');
-    }).timeout(standardTimeoutTime);
-
-    test('List Sdks & Runtimes', async () =>
-    {
-        const mockAcquisitionContext = getMockAcquisitionContext('sdk', '');
-        const webWorker = new MockWebRequestWorker(mockAcquisitionContext, '');
-        webWorker.response = JSON.parse(mockReleasesData);
-
-        // The API can find the available SDKs and list their versions.
-        const apiContext: IDotnetListVersionsContext = { listRuntimes: false };
-        const result = await vscode.commands.executeCommand<IDotnetListVersionsResult>('dotnet.listVersions', apiContext, webWorker);
-        assert.exists(result);
-        assert.equal(result?.length, 2, `It can find both versions of the SDKs. Found: ${result}`);
-        assert.equal(result?.filter((sdk: any) => sdk.version === '7.0.202').length, 1, 'The mock SDK with the expected version {7.0.200} was not found by the API parsing service.');
-        assert.equal(result?.filter((sdk: any) => sdk.channelVersion === '7.0').length, 1, 'The mock SDK with the expected channel version {7.0} was not found by the API parsing service.');
-        assert.equal(result?.filter((sdk: any) => sdk.supportPhase === 'active').length, 1, 'The mock SDK with the expected support phase of {active} was not found by the API parsing service.');
-
-        // The API can find the available runtimes and their versions.
-        apiContext.listRuntimes = true;
-        const runtimeResult = await vscode.commands.executeCommand<IDotnetListVersionsResult>('dotnet.listVersions', apiContext, webWorker);
-        assert.exists(runtimeResult);
-        assert.equal(runtimeResult?.length, 2, `It can find both versions of the runtime. Found: ${result}`);
-        assert.equal(runtimeResult?.filter((runtime: any) => runtime.version === '7.0.4').length, 1, 'The mock Runtime with the expected version was not found by the API parsing service.');
-    }).timeout(standardTimeoutTime);
-
-    test('Get Recommended SDK Version', async () =>
-    {
-        const mockAcquisitionContext = getMockAcquisitionContext('sdk', '');
-        const webWorker = new MockWebRequestWorker(mockAcquisitionContext, '');
-        webWorker.response = JSON.parse(mockReleasesData);
-
-        const result = await vscode.commands.executeCommand<IDotnetListVersionsResult>('dotnet.recommendedVersion', null, webWorker);
-        assert.exists(result);
-        if (os.platform() !== 'linux')
-        {
-            assert.equal(result[0].version, '7.0.202', 'The SDK did not recommend the version it was supposed to, which should be {7.0.200} from the mock data.');
-        }
-        else
-        {
-            const distroVersion = await new LinuxVersionResolver(mockAcquisitionContext, getMockUtilityContext()).getRunningDistro();
-            assert.equal(result[0].version, Number(distroVersion.version) >= 22.04 ? '9.0.1xx' : '8.0.1xx', `The SDK did not recommend the version (it said ${result[0].version}) it was supposed to, which should be N.0.1xx based on surface level distro knowledge, version ${distroVersion.version}. If a new version is available, this test may need to be updated to the newest version.`);
-        }
-    }).timeout(standardTimeoutTime);
-
-    async function testAcquire(installMode: DotnetInstallMode)
-    {
-        // Runtime is not yet installed
-        const context: IDotnetAcquireContext = { version: '3.1', requestingExtensionId, mode: installMode };
-        let result = await vscode.commands.executeCommand<IDotnetAcquireResult>('dotnet.acquireStatus', context);
-        assert.notExists(result);
-
-        // Install runtime
-        result = await vscode.commands.executeCommand<IDotnetAcquireResult>('dotnet.acquire', context);
-        assert.exists(result);
-        assert.exists(result!.dotnetPath);
-        assert.isTrue(fs.existsSync(result!.dotnetPath!));
-
-        // Runtime has been installed
-        result = await vscode.commands.executeCommand<IDotnetAcquireResult>('dotnet.acquireStatus', context);
-        assert.exists(result);
-        assert.exists(result!.dotnetPath);
-        assert.isTrue(fs.existsSync(result!.dotnetPath!));
-        rimraf.sync(result!.dotnetPath!);
-    }
-<<<<<<< HEAD
-  }).timeout(standardTimeoutTime);
-
-  async function testAcquire(installMode: DotnetInstallMode)
-  {
-    // Runtime is not yet installed
-    const context: IDotnetAcquireContext = { version: '3.1', requestingExtensionId, mode: installMode };
-    let result = await vscode.commands.executeCommand<IDotnetAcquireResult>('dotnet.acquireStatus', context);
-    assert.notExists(result);
-
-    // Install runtime
-    result = await vscode.commands.executeCommand<IDotnetAcquireResult>('dotnet.acquire', context);
-    assert.exists(result);
-    assert.exists(result!.dotnetPath);
-    assert.isTrue(fs.existsSync(result!.dotnetPath!));
-
-    // Runtime has been installed
-    result = await vscode.commands.executeCommand<IDotnetAcquireResult>('dotnet.acquireStatus', context);
-    assert.exists(result);
-    assert.exists(result!.dotnetPath);
-    assert.isTrue(fs.existsSync(result!.dotnetPath!));
-    await promisify(rimraf)(result!.dotnetPath!);
-  }
-
-  test('Install Runtime Status Command', async () =>
-  {
-    await testAcquire('runtime');
-  }).timeout(standardTimeoutTime);
-
-  test('Install Aspnet runtime Status Command', async () =>
-  {
-    await testAcquire('aspnetcore');
-  }).timeout(standardTimeoutTime);
-
-  test('acquireStatus does respect Mode', async () =>
-  {
-    const runtimeContext: IDotnetAcquireContext = { version: '5.0', requestingExtensionId, mode: 'runtime' };
-    const aspNetContext: IDotnetAcquireContext = { version: '5.0', requestingExtensionId, mode: 'aspnetcore' };
-
-    let result = await vscode.commands.executeCommand<IDotnetAcquireResult>('dotnet.acquireStatus', runtimeContext);
-    assert.notExists(result);
-    result = await vscode.commands.executeCommand<IDotnetAcquireResult>('dotnet.acquireStatus', aspNetContext);
-    assert.notExists(result);
-
-    result = await vscode.commands.executeCommand<IDotnetAcquireResult>('dotnet.acquire', runtimeContext);
-    assert.exists(result);
-
-    result = await vscode.commands.executeCommand<IDotnetAcquireResult>('dotnet.acquireStatus', aspNetContext);
-    assert.equal(undefined, result, 'Acquire Status for no ASP.NET installed when Runtime is installed should not mistake Runtime Install as ASP.NET Install');
-  }).timeout(standardTimeoutTime);
-=======
-
-    test('Install Runtime Status Command', async () =>
-    {
-        await testAcquire('runtime');
-    }).timeout(standardTimeoutTime);
-
-    test('Install Aspnet runtime Status Command', async () =>
-    {
-        await testAcquire('aspnetcore');
-    }).timeout(standardTimeoutTime);
-
-    test('acquireStatus does respect Mode', async () =>
-    {
-        const runtimeContext: IDotnetAcquireContext = { version: '5.0', requestingExtensionId, mode: 'runtime' };
-        const aspNetContext: IDotnetAcquireContext = { version: '5.0', requestingExtensionId, mode: 'aspnetcore' };
-
-        let result = await vscode.commands.executeCommand<IDotnetAcquireResult>('dotnet.acquireStatus', runtimeContext);
-        assert.notExists(result);
-        result = await vscode.commands.executeCommand<IDotnetAcquireResult>('dotnet.acquireStatus', aspNetContext);
-        assert.notExists(result);
-
-        result = await vscode.commands.executeCommand<IDotnetAcquireResult>('dotnet.acquire', runtimeContext);
-        assert.exists(result);
-
-        result = await vscode.commands.executeCommand<IDotnetAcquireResult>('dotnet.acquireStatus', aspNetContext);
-        assert.equal(undefined, result, 'Acquire Status for no ASP.NET installed when Runtime is installed should not mistake Runtime Install as ASP.NET Install');
-    }).timeout(standardTimeoutTime);
->>>>>>> 88a60163
-
-});
+/*---------------------------------------------------------------------------------------------
+*  Licensed to the .NET Foundation under one or more agreements.
+*  The .NET Foundation licenses this file to you under the MIT license.
+*--------------------------------------------------------------------------------------------*/
+import * as chai from 'chai';
+import { warn } from 'console';
+import * as fs from 'fs';
+import * as os from 'os';
+import * as path from 'path';
+import * as rimraf from 'rimraf';
+import { promisify } from 'util';
+import * as vscode from 'vscode';
+import
+{
+  DotnetInstallMode,
+  DotnetInstallType,
+  DotnetVersionSpecRequirement,
+  EnvironmentVariableIsDefined,
+  FileUtilities,
+  IDotnetAcquireContext,
+  IDotnetAcquireResult,
+  IDotnetFindPathContext,
+  IDotnetListVersionsContext,
+  IDotnetListVersionsResult,
+  IExistingPaths,
+  ITelemetryEvent,
+  LinuxVersionResolver,
+  LocalMemoryCacheSingleton,
+  MockEnvironmentVariableCollection,
+  MockEventStream,
+  MockExtensionConfiguration,
+  MockExtensionContext,
+  MockTelemetryReporter,
+  MockWebRequestWorker,
+  MockWindowDisplayWorker,
+  getDotnetExecutable,
+  getInstallIdCustomArchitecture,
+  getMockAcquisitionContext,
+  getMockAcquisitionWorkerContext,
+  getMockUtilityContext,
+  getPathSeparator
+} from 'vscode-dotnet-runtime-library';
+import { InstallTrackerSingleton } from 'vscode-dotnet-runtime-library/dist/Acquisition/InstallTrackerSingleton';
+import * as extension from '../../extension';
+
+const assert: any = chai.assert;
+const standardTimeoutTime = 40000;
+const originalPATH = process.env.PATH;
+
+suite('DotnetCoreAcquisitionExtension End to End', function ()
+{
+  this.retries(1);
+  const storagePath = path.join(__dirname, 'tmp');
+  const mockState = new MockExtensionContext();
+  const extensionPath = path.join(__dirname, '/../../..');
+  const logPath = path.join(__dirname, 'logs');
+  const requestingExtensionId = 'fake.extension';
+  const mockDisplayWorker = new MockWindowDisplayWorker();
+  let extensionContext: vscode.ExtensionContext;
+  const environmentVariableCollection = new MockEnvironmentVariableCollection();
+
+  const existingPathVersionToFake = '5.0.2~x64'
+  const pathWithIncorrectVersionForTest = path.join(__dirname, `/.dotnet/${existingPathVersionToFake}/${getDotnetExecutable()}`);
+
+  const mockExistingPathsWithGlobalConfig: IExistingPaths = {
+    individualizedExtensionPaths: [{ extensionId: 'alternative.extension', path: pathWithIncorrectVersionForTest }],
+    sharedExistingPath: undefined
+  }
+
+  const mockReleasesData = `{
+    "releases-index": [
+      {
+            "channel-version": "8.0",
+            "latest-release": "8.0.0-preview.2",
+            "latest-runtime": "8.0.0-preview.2.23128.3",
+            "latest-sdk": "8.0.100-preview.2.23157.25",
+            "release-type" : "lts",
+            "support-phase": "preview"
+        },
+        {
+            "channel-version": "7.0",
+            "latest-release": "7.0.4",
+            "latest-release-date": "2023-03-14",
+            "latest-runtime": "7.0.4",
+            "latest-sdk": "7.0.202",
+            "release-type" : "sts",
+            "support-phase": "active"
+        }
+      ]
+  }`;
+
+  this.beforeAll(async () =>
+  {
+    extensionContext = {
+      subscriptions: [],
+      globalStoragePath: storagePath,
+      globalState: mockState,
+      extensionPath,
+      logPath,
+      environmentVariableCollection
+    } as any;
+
+    process.env.DOTNET_INSTALL_TOOL_UNDER_TEST = 'true';
+    extension.ReEnableActivationForManualActivation();
+    extension.activate(extensionContext, {
+      telemetryReporter: new MockTelemetryReporter(),
+      extensionConfiguration: new MockExtensionConfiguration(mockExistingPathsWithGlobalConfig.individualizedExtensionPaths!, true, mockExistingPathsWithGlobalConfig.sharedExistingPath!),
+      displayWorker: mockDisplayWorker,
+    });
+  });
+
+  this.afterEach(async () =>
+  {
+    // Tear down tmp storage for fresh run
+    process.env.PATH = originalPATH;
+    LocalMemoryCacheSingleton.getInstance().invalidate();
+
+    await vscode.commands.executeCommand<string>('dotnet.uninstallAll');
+    mockState.clear();
+    MockTelemetryReporter.telemetryEvents = [];
+    new FileUtilities().wipeDirectory(storagePath);
+    InstallTrackerSingleton.getInstance(new MockEventStream(), new MockExtensionContext()).clearPromises();
+    // Do not want cached results from prior tests to interfere
+    LocalMemoryCacheSingleton.getInstance().invalidate();
+  }).timeout(standardTimeoutTime);
+
+  test('Activate', async () =>
+  {
+    // Commands should now be registered
+    assert.exists(extensionContext);
+    assert.isAbove(extensionContext.subscriptions.length, 0);
+  }).timeout(standardTimeoutTime);
+
+  async function installRuntime(dotnetVersion: string, installMode: DotnetInstallMode, arch?: string)
+  {
+    let context: IDotnetAcquireContext = { version: dotnetVersion, requestingExtensionId, mode: installMode };
+    if (arch)
+    {
+      context.architecture = arch;
+    }
+    const result = await vscode.commands.executeCommand<IDotnetAcquireResult>('dotnet.acquire', context);
+    assert.exists(result, 'Command results a result');
+    assert.exists(result!.dotnetPath, 'The return type of the local runtime install command has a .dotnetPath property');
+    assert.isTrue(fs.existsSync(result!.dotnetPath), 'The returned path of .net does exist');
+    assert.include(result!.dotnetPath, '.dotnet', '.dotnet is in the path of the local runtime install');
+    assert.include(result!.dotnetPath, context.version, 'the path of the local runtime install includes the version of the runtime requested');
+    return result.dotnetPath ?? 'runtimePathNotFound';
+  }
+
+
+  async function installMultipleVersions(versions: string[], installMode: DotnetInstallMode)
+  {
+    let dotnetPaths: string[] = [];
+    for (const version of versions)
+    {
+      const result = await vscode.commands.executeCommand<IDotnetAcquireResult>('dotnet.acquire', { version, requestingExtensionId, mode: installMode });
+      assert.exists(result, 'acquire command returned a result/success');
+      assert.exists(result!.dotnetPath, 'the result has a path');
+      assert.include(result!.dotnetPath, version, 'the path includes the version');
+      if (result!.dotnetPath)
+      {
+        dotnetPaths = dotnetPaths.concat(result!.dotnetPath);
+      }
+    }
+    // All versions are still there after all installs are completed
+    for (const dotnetPath of dotnetPaths)
+    {
+      assert.isTrue(fs.existsSync(dotnetPath));
+    }
+  }
+
+  async function installUninstallOne(dotnetVersion: string, versionToKeep: string, installMode: DotnetInstallMode, type: DotnetInstallType)
+  {
+    const context: IDotnetAcquireContext = { version: dotnetVersion, requestingExtensionId, mode: installMode, installType: type };
+    const contextToKeep: IDotnetAcquireContext = { version: versionToKeep, requestingExtensionId, mode: installMode, installType: type };
+
+    const result = await vscode.commands.executeCommand<IDotnetAcquireResult>('dotnet.acquire', context);
+    const resultToKeep = await vscode.commands.executeCommand<IDotnetAcquireResult>('dotnet.acquire', contextToKeep);
+    assert.exists(result?.dotnetPath, 'The install succeeds and returns a path');
+    assert.exists(resultToKeep?.dotnetPath, 'The 2nd install succeeds and returns a path');
+
+    const uninstallResult = await vscode.commands.executeCommand<string>('dotnet.uninstall', context);
+    assert.equal(uninstallResult, '0', 'Uninstall returns 0');
+    assert.isFalse(fs.existsSync(result!.dotnetPath), 'the dotnet path result does not exist after uninstall');
+    assert.isTrue(fs.existsSync(resultToKeep!.dotnetPath), 'Only one thing is uninstalled.');
+  }
+
+  async function installUninstallAll(dotnetVersion: string, installMode: DotnetInstallMode)
+  {
+    const context: IDotnetAcquireContext = { version: dotnetVersion, requestingExtensionId, mode: installMode };
+    const result = await vscode.commands.executeCommand<IDotnetAcquireResult>('dotnet.acquire', context);
+    assert.exists(result);
+    assert.exists(result!.dotnetPath);
+    assert.isTrue(fs.existsSync(result!.dotnetPath!));
+    assert.include(result!.dotnetPath, context.version);
+    await vscode.commands.executeCommand<string>('dotnet.uninstallAll', context.version);
+    assert.isFalse(fs.existsSync(result!.dotnetPath), 'the dotnet path result does not exist after uninstall');
+  }
+
+  async function uninstallWithMultipleOwners(dotnetVersion: string, installMode: DotnetInstallMode, type: DotnetInstallType)
+  {
+    const context: IDotnetAcquireContext = { version: dotnetVersion, requestingExtensionId, mode: installMode, installType: type };
+    const contextFromOtherId: IDotnetAcquireContext = { version: dotnetVersion, requestingExtensionId: 'fake.extension.two', mode: installMode, installType: type };
+
+    const result = await vscode.commands.executeCommand<IDotnetAcquireResult>('dotnet.acquire', context);
+    const resultToKeep = await vscode.commands.executeCommand<IDotnetAcquireResult>('dotnet.acquire', contextFromOtherId);
+    assert.exists(result?.dotnetPath, 'The install succeeds and returns a path');
+    assert.equal(result?.dotnetPath, resultToKeep?.dotnetPath, 'The two dupe installs use the same path');
+
+    const uninstallResult = await vscode.commands.executeCommand<string>('dotnet.uninstall', context);
+    assert.equal(uninstallResult, '0', '1st owner Uninstall returns 0');
+    assert.isTrue(fs.existsSync(resultToKeep!.dotnetPath), 'Nothing is uninstalled without FORCE if theres multiple owners.');
+
+    const finalUninstallResult = await vscode.commands.executeCommand<string>('dotnet.uninstall', contextFromOtherId);
+    assert.equal(finalUninstallResult, '0', '2nd owner Uninstall returns 0');
+    assert.isFalse(fs.existsSync(result!.dotnetPath), 'the dotnet path result does not exist after uninstalling from all owners');
+  }
+
+  function includesPathWithLikelyDotnet(pathToCheck: string): boolean
+  {
+    const lowerPath = pathToCheck.toLowerCase();
+    return lowerPath.includes('dotnet') || lowerPath.includes('program') || lowerPath.includes('share') || lowerPath.includes('bin') || lowerPath.includes('snap') || lowerPath.includes('homebrew');
+  }
+
+  async function findPathWithRequirementAndInstall(version: string, iMode: DotnetInstallMode, arch: string, condition: DotnetVersionSpecRequirement, shouldFind: boolean, contextToLookFor?: IDotnetAcquireContext, setPath = true,
+    blockNoArch = false, dontCheckNonPaths = true)
+  {
+    const installPath = await installRuntime(version, iMode, arch);
+
+    // use path.dirname : the dotnet.exe cant be on the PATH
+    if (setPath)
+    {
+      process.env.PATH = `${path.dirname(installPath)}${getPathSeparator()}${process.env.PATH?.split(getPathSeparator()).filter((x: string) => !(includesPathWithLikelyDotnet(x))).join(getPathSeparator())}`;
+    }
+    else
+    {
+      // remove dotnet so the test will work on machines with dotnet installed
+      process.env.PATH = `${process.env.PATH?.split(getPathSeparator()).filter((x: string) => !(includesPathWithLikelyDotnet(x))).join(getPathSeparator())}`;
+      process.env.DOTNET_ROOT = path.dirname(installPath);
+    }
+
+    extensionContext.environmentVariableCollection.replace('PATH', process.env.PATH ?? '');
+
+    if (blockNoArch)
+    {
+      extensionContext.environmentVariableCollection.replace('DOTNET_INSTALL_TOOL_DONT_ACCEPT_UNKNOWN_ARCH', '1');
+      process.env.DOTNET_INSTALL_TOOL_DONT_ACCEPT_UNKNOWN_ARCH = '1';
+    }
+
+    if (dontCheckNonPaths)
+    {
+      process.env.DOTNET_INSTALL_TOOL_SKIP_HOSTFXR = 'true';
+    }
+
+    const result: IDotnetAcquireResult = await vscode.commands.executeCommand<IDotnetAcquireResult>('dotnet.findPath',
+      {
+        acquireContext: contextToLookFor ?? { version, requestingExtensionId: requestingExtensionId, mode: iMode, architecture: arch } as IDotnetAcquireContext,
+        versionSpecRequirement: condition
+      } as IDotnetFindPathContext
+    );
+
+    extensionContext.environmentVariableCollection.replace('DOTNET_INSTALL_TOOL_DONT_ACCEPT_UNKNOWN_ARCH', '0');
+    process.env.DOTNET_INSTALL_TOOL_DONT_ACCEPT_UNKNOWN_ARCH = '0';
+    process.env.DOTNET_INSTALL_TOOL_SKIP_HOSTFXR = '0';
+
+    if (shouldFind)
+    {
+      assert.exists(result.dotnetPath, 'find path command returned a result');
+      assert.equal(result.dotnetPath.toLowerCase(), installPath.toLowerCase(), 'The path returned by findPath is correct');
+    }
+    else
+    {
+      assert.equal(result?.dotnetPath, undefined, 'find path command returned no undefined if no path matches condition');
+    }
+  }
+
+  test('Install Local Runtime Command', async () =>
+  {
+    await installRuntime('2.2', 'runtime');
+  }).timeout(standardTimeoutTime);
+
+  test('Install Local ASP.NET Runtime Command', async () =>
+  {
+    await installRuntime('7.0', 'aspnetcore');
+  }).timeout(standardTimeoutTime);
+
+  test('Uninstall One Local Runtime Command', async () =>
+  {
+    await installUninstallOne('2.2', '7.0', 'runtime', 'local');
+  }).timeout(standardTimeoutTime);
+
+  test('Uninstall One Local ASP.NET Runtime Command', async () =>
+  {
+    await installUninstallOne('2.2', '6.0', 'aspnetcore', 'local');
+  }).timeout(standardTimeoutTime);
+
+  test('Uninstall All Local Runtime Command', async () =>
+  {
+    await installUninstallAll('2.2', 'runtime')
+  }).timeout(standardTimeoutTime);
+
+  test('Uninstall All Local ASP.NET Runtime Command', async () =>
+  {
+    await installUninstallAll('2.2', 'aspnetcore')
+  }).timeout(standardTimeoutTime);
+
+  test('Uninstall Runtime Only Once No Owners Exist', async () =>
+  {
+    await uninstallWithMultipleOwners('8.0', 'runtime', 'local');
+  }).timeout(standardTimeoutTime);
+
+  test('Uninstall ASP.NET Runtime Only Once No Owners Exist', async () =>
+  {
+    await uninstallWithMultipleOwners('8.0', 'aspnetcore', 'local');
+  }).timeout(standardTimeoutTime);
+
+  test('Install and Uninstall Multiple Local Runtime Versions', async () =>
+  {
+    await installMultipleVersions(['2.2', '3.0', '3.1'], 'runtime');
+  }).timeout(standardTimeoutTime * 2);
+
+  test('Install and Uninstall Multiple Local ASP.NET Runtime Versions', async () =>
+  {
+    await installMultipleVersions(['2.2', '3.0', '3.1'], 'aspnetcore');
+  }).timeout(standardTimeoutTime * 2);
+
+  test('Find dotnet PATH Command Met Condition', async () =>
+  {
+    // install 5.0 then look for 5.0 path
+    await findPathWithRequirementAndInstall('5.0', 'runtime', os.arch(), 'greater_than_or_equal', true);
+  }).timeout(standardTimeoutTime);
+
+  test('Find dotnet PATH Command Met ROOT Condition', async () =>
+  {
+    // install 7.0, set dotnet_root and not path, then look for root
+    const oldROOT = process.env.DOTNET_ROOT;
+
+    await findPathWithRequirementAndInstall('7.0', 'runtime', os.arch(), 'equal', true,
+      { version: '7.0', mode: 'runtime', architecture: os.arch(), requestingExtensionId: requestingExtensionId }, false
+    );
+
+    if (EnvironmentVariableIsDefined(oldROOT))
+    {
+      process.env.DOTNET_ROOT = oldROOT;
+    }
+    else
+    {
+      delete process.env.DOTNET_ROOT;
+    }
+  }).timeout(standardTimeoutTime);
+
+  test('Find dotnet PATH Command Met Version Condition', async () =>
+  {
+    // Install 8.0, look for 3.1 with accepting dotnet gr than or eq to 3.1
+
+    await findPathWithRequirementAndInstall('8.0', 'runtime', os.arch(), 'greater_than_or_equal', true,
+      { version: '3.1', mode: 'runtime', architecture: os.arch(), requestingExtensionId: requestingExtensionId }
+    );
+  }).timeout(standardTimeoutTime);
+
+  test('Find dotnet PATH Command Met Version Condition with Double Digit Major', async () =>
+  {
+    await findPathWithRequirementAndInstall('9.0', 'runtime', os.arch(), 'less_than_or_equal', true,
+      { version: '11.0', mode: 'runtime', architecture: os.arch(), requestingExtensionId: requestingExtensionId }
+    );
+  }).timeout(standardTimeoutTime);
+
+
+  test('Find dotnet PATH Command Unmet Version Condition', async () =>
+  {
+    // Install 9.0, look for 90.0 which is not equal to 9.0
+    await findPathWithRequirementAndInstall('9.0', 'runtime', os.arch(), 'equal', false,
+      { version: '90.0', mode: 'runtime', architecture: os.arch(), requestingExtensionId: requestingExtensionId }
+    );
+  }).timeout(standardTimeoutTime);
+
+  test('Find dotnet PATH Command Unmet Mode Condition', async () =>
+  {
+    // look for 3.1 runtime but install 3.1 aspnetcore
+    await findPathWithRequirementAndInstall('3.1', 'runtime', os.arch(), 'equal', false,
+      { version: '3.1', mode: 'aspnetcore', architecture: os.arch(), requestingExtensionId: requestingExtensionId }
+    );
+  }).timeout(standardTimeoutTime);
+
+  test('Find dotnet PATH Command Unmet Arch Condition', async () =>
+  {
+    // look for a different architecture of 3.1
+    if (os.platform() !== 'darwin')
+    {
+      // The CI Machines are running on ARM64 for OS X.
+      // They also have an x64 HOST. We can't set DOTNET_MULTILEVEL_LOOKUP to 0 because it will break the ability to find the host on --info
+      // As a 3.1 runtime host does not provide the architecture, but we try to use 3.1 because CI machines won't have it.
+      //
+      await findPathWithRequirementAndInstall('3.1', 'runtime', os.arch() == 'arm64' ? 'x64' : os.arch(), 'greater_than_or_equal', false,
+        { version: '3.1', mode: 'runtime', architecture: 'arm64', requestingExtensionId: requestingExtensionId }, true, true
+      );
+    }
+  }).timeout(standardTimeoutTime);
+
+  test('Find dotnet PATH Command Unmet Arch Condition With Host that prints Arch', async () =>
+  {
+    if (os.platform() !== 'darwin')
+    {
+      await findPathWithRequirementAndInstall('9.0', 'runtime', os.arch() == 'arm64' ? 'x64' : os.arch(), 'greater_than_or_equal', false,
+        { version: '9.0', mode: 'runtime', architecture: 'arm64', requestingExtensionId: requestingExtensionId }
+      );
+    }
+  }).timeout(standardTimeoutTime);
+
+
+  test('Find dotnet PATH Command No Arch Available But Accept By Default', async () =>
+  {
+    // look for a different architecture of 3.1
+    if (os.platform() !== 'darwin')
+    {
+      await findPathWithRequirementAndInstall('3.1', 'runtime', os.arch() == 'arm64' ? 'x64' : os.arch(), 'greater_than_or_equal', true,
+        { version: '3.1', mode: 'runtime', architecture: 'arm64', requestingExtensionId: requestingExtensionId }
+      );
+    }
+  }).timeout(standardTimeoutTime);
+
+  test('Find dotnet PATH Command Unmet Runtime Patch Condition', async () =>
+  {
+    // Install 8.0.{LATEST, which will be < 99}, look for 8.0.99 with accepting dotnet gr than or eq to 8.0.99
+    // No tests for SDK since that's harder to replicate with a global install and different machine states
+    if (os.platform() !== 'darwin')
+    {
+      await findPathWithRequirementAndInstall('8.0', 'runtime', os.arch(), 'greater_than_or_equal', false,
+        { version: '8.0.99', mode: 'runtime', architecture: os.arch(), requestingExtensionId: requestingExtensionId }
+      );
+    }
+  }).timeout(standardTimeoutTime);
+
+  test('Install SDK Globally E2E (Requires Admin)', async () =>
+  {
+    // We only test if the process is running under ADMIN because non-admin requires user-intervention.
+    const sdkVersion = '7.0.103';
+    const context: IDotnetAcquireContext = { version: sdkVersion, requestingExtensionId: 'sample-extension', installType: 'global' };
+    if (await new FileUtilities().isElevated(getMockAcquisitionWorkerContext(context), getMockUtilityContext()))
+    {
+      const originalPath = process.env.PATH;
+
+      // We cannot use the describe pattern to restore the environment variables using vscode's extension testing infrastructure.
+      // So we must set and unset it ourselves, which isn't ideal as this variable could remain.
+      let result: IDotnetAcquireResult;
+      let error: any;
+      let pathAfterInstall;
+
+      // We cannot test much as we don't want to leave global installs on dev boxes. But we do want to make sure the e-2-e goes through the right path. Vendors can test the rest.
+      // So we have this environment variable that tells us to stop before running any real install.
+      process.env.VSCODE_DOTNET_GLOBAL_INSTALL_FAKE_PATH = 'true';
+      try
+      {
+        result = await vscode.commands.executeCommand<IDotnetAcquireResult>('dotnet.acquireGlobalSDK', context);
+      }
+      catch (err)
+      {
+        error = err;
+      }
+      finally
+      {
+        pathAfterInstall = process.env.PATH;
+        process.env.VSCODE_DOTNET_GLOBAL_INSTALL_FAKE_PATH = undefined;
+        process.env.PATH = originalPath;
+
+        if (error)
+        {
+          throw (new Error(`The test failed to run the acquire command successfully. Error: ${error}`));
+        }
+      }
+
+      assert.exists(result!, 'The global acquisition command did not provide a result?');
+      assert.exists(result!.dotnetPath);
+      assert.equal(result!.dotnetPath, 'fake-sdk');
+      assert.exists(pathAfterInstall, 'The environment variable PATH for DOTNET was not found?');
+      assert.include(pathAfterInstall, result!.dotnetPath, 'Is the PATH correctly set by the global installer?');
+    }
+    else
+    {
+      // We could run the installer without privilege but it would require human interaction to use the UAC
+      // And we wouldn't be able to kill the process so the test would leave a lot of hanging processes on the machine
+      warn('The Global SDK E2E Install test cannot run as the machine is unprivileged.');
+    }
+  }).timeout(standardTimeoutTime * 1000);
+
+  test('Telemetry Sent During Install and Uninstall', async () =>
+  {
+    if (!vscode.env.isTelemetryEnabled)
+    {
+      console.warn('The telemetry test cannot run as VS Code Telemetry is disabled in user settings.');
+      return;
+    }
+
+    const rntVersion = '2.2';
+    const fullyResolvedVersion = '2.2.8'; // 2.2 is very much out of support, so we don't expect this to change to a newer version
+    const installId = getInstallIdCustomArchitecture(fullyResolvedVersion, os.arch(), 'runtime', 'local');
+
+    const context: IDotnetAcquireContext = { version: rntVersion, requestingExtensionId };
+    const result = await vscode.commands.executeCommand<IDotnetAcquireResult>('dotnet.acquire', context);
+    assert.exists(result);
+    assert.exists(result!.dotnetPath);
+    assert.include(result!.dotnetPath, context.version);
+    // Check that we got the expected telemetry
+    const requestedEvent = MockTelemetryReporter.telemetryEvents.find((event: ITelemetryEvent) => event.eventName === 'DotnetAcquisitionRequested');
+    assert.exists(requestedEvent, 'The acquisition requested event is found');
+    assert.include(requestedEvent!.properties!.AcquisitionStartVersion, rntVersion, 'The acquisition requested event contains the version');
+    // assert that the extension id is hashed by checking that it DNE
+    assert.notInclude(requestedEvent!.properties!.RequestingExtensionId, requestingExtensionId, 'The extension id is hashed in telemetry');
+
+    const startedEvent = MockTelemetryReporter.telemetryEvents.find((event: ITelemetryEvent) => event.eventName === 'DotnetAcquisitionStarted');
+    assert.exists(startedEvent, 'Acquisition started event gets published');
+    assert.include(startedEvent!.properties!.AcquisitionStartVersion, rntVersion, 'Acquisition started event has a starting version');
+    assert.include(startedEvent!.properties!.AcquisitionInstallId, installId, 'Acquisition started event has a install key');
+
+    const completedEvent = MockTelemetryReporter.telemetryEvents.find((event: ITelemetryEvent) => event.eventName === 'DotnetAcquisitionCompleted');
+    assert.exists(completedEvent, 'Acquisition completed events exist');
+    assert.include(completedEvent!.properties!.AcquisitionCompletedVersion, rntVersion, 'Acquisition completed events have a version');
+
+    await vscode.commands.executeCommand<string>('dotnet.uninstallAll');
+    assert.isFalse(fs.existsSync(result!.dotnetPath), 'Dotnet is uninstalled correctly.');
+    const uninstallStartedEvent = MockTelemetryReporter.telemetryEvents.find((event: ITelemetryEvent) => event.eventName === 'DotnetUninstallAllStarted');
+    assert.exists(uninstallStartedEvent, 'Uninstall All is reported in telemetry');
+
+    const uninstallCompletedEvent = MockTelemetryReporter.telemetryEvents.find((event: ITelemetryEvent) => event.eventName === 'DotnetUninstallAllCompleted');
+    assert.exists(uninstallCompletedEvent, 'Uninstall All success is reported in telemetry');
+    // Check that no errors were reported
+    const errors = MockTelemetryReporter.telemetryEvents.filter((event: ITelemetryEvent) => event.eventName.includes('Error') && event.eventName !== 'CommandExecutionStdError');
+    assert.isEmpty(errors, `No error events were reported in telemetry reporting. ${JSON.stringify(errors)}`);
+  }).timeout(standardTimeoutTime);
+
+  test('Telemetry Sent on Error', async () =>
+  {
+    if (!vscode.env.isTelemetryEnabled)
+    {
+      console.warn('The telemetry test cannot run as VS Code Telemetry is disabled in user settings.');
+      return;
+    }
+
+    const context: IDotnetAcquireContext = { version: 'foo', requestingExtensionId };
+    try
+    {
+      await vscode.commands.executeCommand<IDotnetAcquireResult>('dotnet.acquire', context);
+      assert.isTrue(false); // An error should have been thrown
+    } catch (error)
+    {
+      const versionError = MockTelemetryReporter.telemetryEvents.find((event: ITelemetryEvent) => event.eventName === '[ERROR]:DotnetVersionResolutionError');
+      assert.exists(versionError, 'The version resolution error appears in telemetry');
+    }
+  }).timeout(standardTimeoutTime / 2);
+
+  test('Install Local Runtime Command Passes With Warning With No RequestingExtensionId', async () =>
+  {
+    const context: IDotnetAcquireContext = { version: '3.1' };
+    const result = await vscode.commands.executeCommand<IDotnetAcquireResult>('dotnet.acquire', context);
+    assert.exists(result, 'A result from the API exists');
+    assert.exists(result!.dotnetPath, 'The result has a dotnet path');
+    assert.include(result!.dotnetPath, context.version, 'The version is included in the path');
+    assert.include(mockDisplayWorker.warningMessage, 'Ignoring existing .NET paths');
+  }).timeout(standardTimeoutTime);
+
+  test('Install Local Runtime Command With Path Setting', async () =>
+  {
+    const context: IDotnetAcquireContext = { version: '5.0', requestingExtensionId: 'alternative.extension', architecture: os.platform() };
+    const resultForAcquiringPathSettingRuntime = await vscode.commands.executeCommand<IDotnetAcquireResult>('dotnet.acquire', context);
+    assert.exists(resultForAcquiringPathSettingRuntime!.dotnetPath, 'Basic acquire works');
+
+    // The runtime setting on the path needs to be a match for a runtime but also a different folder name
+    // so that we can tell the setting was used. We cant tell it to install an older  besides latest,
+    // but we can rename the folder then re-acquire for latest and see that it uses the existing 'older' runtime path
+    assert.notEqual(path.dirname(resultForAcquiringPathSettingRuntime.dotnetPath), path.dirname(pathWithIncorrectVersionForTest), 'Test setup: path setting is different from the real path');
+    fs.cpSync(path.dirname(resultForAcquiringPathSettingRuntime.dotnetPath), path.dirname(pathWithIncorrectVersionForTest), { recursive: true });
+    assert.isTrue(fs.existsSync(path.dirname(pathWithIncorrectVersionForTest)), 'The copy of the real dotnet to the new wrong-versioned path succeeded');
+
+    fs.rmSync(resultForAcquiringPathSettingRuntime.dotnetPath);
+    assert.isTrue(!fs.existsSync(resultForAcquiringPathSettingRuntime.dotnetPath), 'The deletion of the real path succeeded');
+    assert.isTrue(fs.existsSync(path.dirname(pathWithIncorrectVersionForTest)), 'The copy of the real dotnet to the new wrong-versioned path was not deleted');
+
+    LocalMemoryCacheSingleton.getInstance().invalidate();
+    const result = await vscode.commands.executeCommand<IDotnetAcquireResult>('dotnet.acquire', context);
+
+    assert.exists(result, 'returns a result with path setting');
+    assert.exists(result!.dotnetPath, 'path setting has a path');
+    assert.equal(result!.dotnetPath, pathWithIncorrectVersionForTest, 'path setting is used'); // this is set for the alternative.extension in the settings
+
+    LocalMemoryCacheSingleton.getInstance().invalidate();
+    const findPath = await vscode.commands.executeCommand<IDotnetAcquireResult>('dotnet.findPath', { acquireContext: Object.assign({}, context, { mode: 'runtime' }), versionSpecRequirement: 'equal' });
+    assert.equal(findPath!.dotnetPath, pathWithIncorrectVersionForTest, 'findPath uses vscode setting for runtime'); // this is set for the alternative.extension in the settings
+
+    const findSDKPath = await vscode.commands.executeCommand<IDotnetAcquireResult>('dotnet.findPath', { acquireContext: Object.assign({}, context, { mode: 'sdk' }), versionSpecRequirement: 'equal' });
+    assert.equal(findSDKPath?.dotnetPath ?? undefined, undefined, 'findPath does not find path setting for the SDK');
+  }).timeout(standardTimeoutTime);
+
+  test('List Sdks & Runtimes', async () =>
+  {
+    const mockAcquisitionContext = getMockAcquisitionContext('sdk', '');
+    const webWorker = new MockWebRequestWorker(mockAcquisitionContext, '');
+    webWorker.response = JSON.parse(mockReleasesData);
+
+    // The API can find the available SDKs and list their versions.
+    const apiContext: IDotnetListVersionsContext = { listRuntimes: false };
+    const result = await vscode.commands.executeCommand<IDotnetListVersionsResult>('dotnet.listVersions', apiContext, webWorker);
+    assert.exists(result);
+    assert.equal(result?.length, 2, `It can find both versions of the SDKs. Found: ${result}`);
+    assert.equal(result?.filter((sdk: any) => sdk.version === '7.0.202').length, 1, 'The mock SDK with the expected version {7.0.200} was not found by the API parsing service.');
+    assert.equal(result?.filter((sdk: any) => sdk.channelVersion === '7.0').length, 1, 'The mock SDK with the expected channel version {7.0} was not found by the API parsing service.');
+    assert.equal(result?.filter((sdk: any) => sdk.supportPhase === 'active').length, 1, 'The mock SDK with the expected support phase of {active} was not found by the API parsing service.');
+
+    // The API can find the available runtimes and their versions.
+    apiContext.listRuntimes = true;
+    const runtimeResult = await vscode.commands.executeCommand<IDotnetListVersionsResult>('dotnet.listVersions', apiContext, webWorker);
+    assert.exists(runtimeResult);
+    assert.equal(runtimeResult?.length, 2, `It can find both versions of the runtime. Found: ${result}`);
+    assert.equal(runtimeResult?.filter((runtime: any) => runtime.version === '7.0.4').length, 1, 'The mock Runtime with the expected version was not found by the API parsing service.');
+  }).timeout(standardTimeoutTime);
+
+  test('Get Recommended SDK Version', async () =>
+  {
+    const mockAcquisitionContext = getMockAcquisitionContext('sdk', '');
+    const webWorker = new MockWebRequestWorker(mockAcquisitionContext, '');
+    webWorker.response = JSON.parse(mockReleasesData);
+
+    const result = await vscode.commands.executeCommand<IDotnetListVersionsResult>('dotnet.recommendedVersion', null, webWorker);
+    assert.exists(result);
+    if (os.platform() !== 'linux')
+    {
+      assert.equal(result[0].version, '7.0.202', 'The SDK did not recommend the version it was supposed to, which should be {7.0.200} from the mock data.');
+    }
+    else
+    {
+      const distroVersion = await new LinuxVersionResolver(mockAcquisitionContext, getMockUtilityContext()).getRunningDistro();
+      assert.equal(result[0].version, Number(distroVersion.version) >= 22.04 ? '9.0.1xx' : '8.0.1xx', `The SDK did not recommend the version (it said ${result[0].version}) it was supposed to, which should be N.0.1xx based on surface level distro knowledge, version ${distroVersion.version}. If a new version is available, this test may need to be updated to the newest version.`);
+    }
+  }).timeout(standardTimeoutTime);
+
+  async function testAcquire(installMode: DotnetInstallMode)
+  {
+    // Runtime is not yet installed
+    const context: IDotnetAcquireContext = { version: '3.1', requestingExtensionId, mode: installMode };
+    let result = await vscode.commands.executeCommand<IDotnetAcquireResult>('dotnet.acquireStatus', context);
+    assert.notExists(result);
+
+    // Install runtime
+    result = await vscode.commands.executeCommand<IDotnetAcquireResult>('dotnet.acquire', context);
+    assert.exists(result);
+    assert.exists(result!.dotnetPath);
+    assert.isTrue(fs.existsSync(result!.dotnetPath!));
+
+    // Runtime has been installed
+    result = await vscode.commands.executeCommand<IDotnetAcquireResult>('dotnet.acquireStatus', context);
+    assert.exists(result);
+    assert.exists(result!.dotnetPath);
+    assert.isTrue(fs.existsSync(result!.dotnetPath!));
+    await promisify(rimraf)(result!.dotnetPath!);
+  }
+
+  test('Install Runtime Status Command', async () =>
+  {
+    await testAcquire('runtime');
+  }).timeout(standardTimeoutTime);
+
+  test('Install Aspnet runtime Status Command', async () =>
+  {
+    await testAcquire('aspnetcore');
+  }).timeout(standardTimeoutTime);
+
+  test('acquireStatus does respect Mode', async () =>
+  {
+    const runtimeContext: IDotnetAcquireContext = { version: '5.0', requestingExtensionId, mode: 'runtime' };
+    const aspNetContext: IDotnetAcquireContext = { version: '5.0', requestingExtensionId, mode: 'aspnetcore' };
+
+    let result = await vscode.commands.executeCommand<IDotnetAcquireResult>('dotnet.acquireStatus', runtimeContext);
+    assert.notExists(result);
+    result = await vscode.commands.executeCommand<IDotnetAcquireResult>('dotnet.acquireStatus', aspNetContext);
+    assert.notExists(result);
+
+    result = await vscode.commands.executeCommand<IDotnetAcquireResult>('dotnet.acquire', runtimeContext);
+    assert.exists(result);
+
+    result = await vscode.commands.executeCommand<IDotnetAcquireResult>('dotnet.acquireStatus', aspNetContext);
+    assert.equal(undefined, result, 'Acquire Status for no ASP.NET installed when Runtime is installed should not mistake Runtime Install as ASP.NET Install');
+  }).timeout(standardTimeoutTime);
+
+});