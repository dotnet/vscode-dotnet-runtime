--- conflicted
+++ resolved
@@ -109,11 +109,7 @@
 		"@types/rimraf": "3.0.2",
 		"@types/vscode": "1.62.0",
 		"copy-webpack-plugin": "9.0.1",
-<<<<<<< HEAD
-		"webpack": "^5.76.0",
-=======
 		"webpack": "5.88.2",
->>>>>>> 584e0ae8
 		"webpack-cli": "4.9.1"
 	},
 	"__metadata": {
