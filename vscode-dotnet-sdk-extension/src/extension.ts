--- conflicted
+++ resolved
@@ -152,7 +152,7 @@
             Debugging.log(`Beginning Acquisition.`, eventStream);
             eventStream.post(new DotnetSDKAcquisitionStarted());
             eventStream.post(new DotnetAcquisitionRequested(commandContext.version, commandContext.requestingExtensionId));
-<<<<<<< HEAD
+            acquisitionWorker.setAcquisitionContext(commandContext);
             if(commandContext.installType === 'global')
             {
                 Debugging.log(`Acquisition Request was remarked as Global.`, eventStream);
@@ -180,14 +180,6 @@
                 setPathEnvVar(pathEnvVar, displayWorker, context.environmentVariableCollection);
                 return dotnetPath;
             }
-=======
-            const resolvedVersion = await versionResolver.getFullSDKVersion(commandContext.version);
-            acquisitionWorker.setAcquisitionContext(commandContext);
-            const dotnetPath = await acquisitionWorker.acquireSDK(resolvedVersion);
-            const pathEnvVar = path.dirname(dotnetPath.dotnetPath);
-            setPathEnvVar(pathEnvVar, displayWorker, context.environmentVariableCollection);
-            return dotnetPath;
->>>>>>> 741314bd
         }, issueContext(commandContext.errorConfiguration, 'acquireSDK'));
 
         Debugging.log(`Returning Path Result ${pathResult}.`, eventStream);
