--- conflicted
+++ resolved
@@ -28,14 +28,11 @@
   NoInstallAcquisitionInvoker,
   SdkInstallationDirectoryProvider,
   MockIndexWebRequestWorker,
-<<<<<<< HEAD
   MockVSCodeExtensionContext,
   getMockUtilityContext,
   IExistingPaths
-=======
   getMockAcquisitionContext,
   getMockAcquisitionWorker
->>>>>>> 41f75bd5
 } from 'vscode-dotnet-runtime-library';
 import * as extension from '../../extension';
 import { uninstallSDKExtension } from '../../ExtensionUninstall';
