--- conflicted
+++ resolved
@@ -18,12 +18,9 @@
   IDotnetAcquireResult,
   IDotnetListVersionsContext,
   IDotnetListVersionsResult,
-<<<<<<< HEAD
   FailingWebRequestWorker,
   FileUtilities,
   GlobalSDKInstallerResolver,
-=======
->>>>>>> efcba6bc
   MockEnvironmentVariableCollection,
   MockEventStream,
   MockExtensionConfiguration,
@@ -38,11 +35,7 @@
 } from 'vscode-dotnet-runtime-library';
 import * as extension from '../../extension';
 import { uninstallSDKExtension } from '../../ExtensionUninstall';
-<<<<<<< HEAD
-import { warn } from 'console';
-=======
 import { IDotnetVersion } from 'vscode-dotnet-runtime-library';
->>>>>>> efcba6bc
 
 const standardTimeoutTime = 100000;
 const assert = chai.assert;
@@ -97,7 +90,7 @@
     });
   });
 
-  /*test('Activate', async () => {
+  test('Activate', async () => {
     // Commands should now be registered
     assert.exists(extensionContext);
     assert.isAbove(extensionContext.subscriptions.length, 0);
@@ -106,33 +99,8 @@
   test('List Sdks & Runtimes', async () => {
     const mockWebContext = new MockExtensionContext();
     const eventStream = new MockEventStream();
-<<<<<<< HEAD
-    const webWorker = new MockWebRequestWorker(mockWebContext, eventStream);
-    webWorker.response = `{
-      "releases-index": [
-        {
-              "channel-version": "8.0",
-              "latest-release": "8.0.0-preview.2",
-              "latest-runtime": "8.0.0-preview.2.23128.3",
-              "latest-sdk": "8.0.100-preview.2.23157.25",
-              "release-type" : "lts",
-              "support-phase": "preview"
-          },
-          {
-              "channel-version": "7.0",
-              "latest-release": "7.0.4",
-              "latest-release-date": "2023-03-14",
-              "latest-runtime": "7.0.4",
-              "latest-sdk": "7.0.202",
-              "release-type" : "sts",
-              "support-phase": "active"
-          }
-        ]
-    }`
-=======
     const webWorker = new MockWebRequestWorker(mockWebContext, eventStream, '', 'MockKey');
     webWorker.response = mockReleasesData;
->>>>>>> efcba6bc
 
     // The API can find the available SDKs and list their versions.
     const apiContext: IDotnetListVersionsContext = { listRuntimes: false };
@@ -151,8 +119,6 @@
     assert.equal(runtimeResult?.filter((runtime : any) => runtime.version === '7.0.4').length, 1, 'The mock Runtime with the expected version was not found by the API parsing service.');
   }).timeout(standardTimeoutTime);
 
-<<<<<<< HEAD
-=======
   test('Get Recommended SDK Version', async () => {
     const mockWebContext = new MockExtensionContext();
     const eventStream = new MockEventStream();
@@ -164,7 +130,6 @@
     assert.equal(result?.version, '7.0.202', 'The SDK did not recommend the version it was supposed to, which should be {7.0.200} from the mock data.');
   }).timeout(standardTimeoutTime);
 
->>>>>>> efcba6bc
   test('Detect Preinstalled SDK', async () => {
     // Set up acquisition worker
     const context = new MockExtensionContext();
