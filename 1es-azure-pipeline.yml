# Name: dotnet.vscode-dotnet-runtime

# URL: https://dev.azure.com/dnceng/internal/_build?definitionId=656

trigger:
  batch: true
  branches:
    include:
    - main
  tags:
    include:
    - SDK-v*
    - Runtime-v*
pr:
  autoCancel: false
  branches:
    include:
    - '*'

variables:
- name: is-runtime-release
  value: $[startsWith(variables['Build.SourceBranch'], 'refs/tags/Runtime-v')]
- name: is-sdk-release
  value: $[startsWith(variables['Build.SourceBranch'], 'refs/tags/SDK-v')]
- name: Codeql.Enabled
  value: true

resources:
  repositories:
  - repository: 1esPipelines
    type: git
    name: 1ESPipelineTemplates/1ESPipelineTemplates
    ref: refs/tags/release

parameters:
- name: pools
  type: object
  default:
  - name: NetCore1ESPool-Internal
    image: 1es-ubuntu-2204
    os: linux
  - name: Azure Pipelines
    image: macOS-latest
    os: macOS
  - name: NetCore1ESPool-Internal
    image: 1es-windows-2022
    os: windows

extends:
  template: v1/1ES.Official.PipelineTemplate.yml@1esPipelines
  parameters:
    sdl:
      sourceAnalysisPool:
        name: NetCore1ESPool-Internal
        image: 1es-windows-2022
        os: windows
<<<<<<< HEAD
      sbom:
        enabled: false # SBOM requires very special setup, and is done in compliance.yml
=======
      policheck:
        enabled: true
        exclusionsFile: $(System.DefaultWorkingDirectory)\PoliCheckExclusions.xml
>>>>>>> 5d3ab464
    stages:
    - stage: Internal
      jobs:
      - ${{ each image in parameters.pools }}:
        - template: pipeline-templates/build-test.yaml@self
          parameters:
            pool:
              name: ${{ image.name }}
              image: ${{ image.image }}
              os: ${{ image.os }}
            useOneEngineeringPool: true
      - template: pipeline-templates/upstream-verify.yaml@self
        parameters:
          pool:
            name: NetCore1ESPool-Internal
            image: 1es-windows-2022
            os: windows
          useOneEngineeringPool: true
      - template: pipeline-templates/lint.yaml@self
        parameters:
          pool:
            name: NetCore1ESPool-Internal
            image: 1es-windows-2022
            os: windows
          useOneEngineeringPool: true
      - template: pipeline-templates/package-vsix.yaml@self
        parameters:
          pool:
            name: NetCore1ESPool-Internal
            image: 1es-windows-2022
            os: windows
          useOneEngineeringPool: true
    - stage: Compliance
        dependsOn: Internal
        jobs:
        - template: pipeline-templates/sbom.yaml@self<|MERGE_RESOLUTION|>--- conflicted
+++ resolved
@@ -54,14 +54,11 @@
         name: NetCore1ESPool-Internal
         image: 1es-windows-2022
         os: windows
-<<<<<<< HEAD
       sbom:
         enabled: false # SBOM requires very special setup, and is done in compliance.yml
-=======
       policheck:
         enabled: true
         exclusionsFile: $(System.DefaultWorkingDirectory)\PoliCheckExclusions.xml
->>>>>>> 5d3ab464
     stages:
     - stage: Internal
       jobs:
