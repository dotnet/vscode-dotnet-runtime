{
	"$schema": "../../Documentation/json-schema/distro-support-schema.json",
	"Ubuntu": {
		"installCommand": [
			{
				"runUnderSudo": true,
				"commandRoot": "apt-get",
				"commandParts": [
					"update"
				]
			},
			{
				"runUnderSudo": true,
				"commandRoot": "apt-get",
				"commandParts": [
					"install",
					"-y",
					"{packageName}"
				]
			}
		],
		"uninstallCommand": [
			{
				"runUnderSudo": true,
				"commandRoot": "apt-get",
				"commandParts": [
					"remove",
					"{packageName}"
				]
			}
		],
		"updateCommand": [
			{
				"runUnderSudo": true,
				"commandRoot": "apt-get",
				"commandParts": [
					"update"
				]
			},
			{
				"runUnderSudo": true,
				"commandRoot": "apt-get",
				"commandParts": [
					"upgrade",
					"-y",
					"{packageName}"
				]
			}
		],
		"searchCommand": [
			{
				"runUnderSudo": false,
				"commandRoot": "apt-cache",
				"commandParts": [
					"search",
					"{0}"
				]
			}
		],
		"isInstalledCommand": [
			{
				"runUnderSudo": true,
				"commandRoot": "apt",
				"commandParts": [
					"list",
					"--installed",
					"{packageName}"
				]
			}
		],
		"packageLookupCommand": [
			{
				"runUnderSudo": false,
				"commandRoot": "dpkg",
<<<<<<< HEAD
				"commandParts": [
					"-l",
					"{0}"
				]
=======
				"commandParts": ["-l", "{packageName}"]
>>>>>>> bad07f9a
			}
		],
		"expectedDistroFeedInstallDirectory": "/usr/lib/dotnet/sdk",
		"expectedMicrosoftFeedInstallDirectory": "/usr/bin/dotnet",
		"installedSDKVersionsCommand": [
			{
				"runUnderSudo": false,
				"commandRoot": "dotnet",
				"commandParts": [
					"--list-sdks"
				]
			}
		],
		"installedRuntimeVersionsCommand": [
			{
				"runUnderSudo": false,
				"commandRoot": "dotnet",
				"commandParts": [
					"--list-runtimes"
				]
			}
		],
		"currentInstallationVersionCommand": [
			{
				"runUnderSudo": false,
				"commandRoot": "dotnet",
				"commandParts": [
					"--version"
				]
			}
		],
		"currentInstallPathCommand": [
			{
				"runUnderSudo": false,
				"commandRoot": "which",
				"commandParts": [
					"dotnet"
				]
			}
		],
		"packages": [
			{
				"version": "6.0",
				"sdk": [
					"dotnet-sdk-6.0"
				],
				"runtime": [
					"dotnet-runtime-6.0"
				],
				"aspnetcore": [
					"aspnetcore-runtime-6.0"
				]
			},
			{
				"version": "7.0",
				"sdk": [
					"dotnet-sdk-7.0"
				],
				"runtime": [
					"dotnet-runtime-7.0"
				],
				"aspnetcore": [
					"aspnetcore-runtime-7.0"
				]
			}
		],
		"versions": [
			{
				"version": "18.04",
				"preInstallCommands": [
					{
						"runUnderSudo": true,
						"commandRoot": "apt-get",
						"commandParts": [
							"update"
						]
					},
					{
						"runUnderSudo": true,
						"commandRoot": "apt",
						"commandParts": [
							"install",
							"-y",
							"wget"
						]
					},
					{
						"runUnderSudo": true,
						"commandRoot": "wget",
						"commandParts": [
							"https://packages.microsoft.com/config/ubuntu/18.04/packages-microsoft-prod.deb",
							"-O",
							"packages-microsoft-prod.deb"
						]
					},
					{
						"runUnderSudo": true,
						"commandRoot": "dpkg",
						"commandParts": [
							"-i",
							"packages-microsoft-prod.deb"
						]
					}
				]
			},
			{
				"version": "20.04",
				"preInstallCommands": [
					{
						"runUnderSudo": true,
						"commandRoot": "apt-get",
						"commandParts": [
							"update"
						]
					},
					{
						"runUnderSudo": true,
						"commandRoot": "apt",
						"commandParts": [
							"install",
							"-y",
							"wget"
						]
					},
					{
						"runUnderSudo": true,
						"commandRoot": "wget",
						"commandParts": [
							"https://packages.microsoft.com/config/ubuntu/20.04/packages-microsoft-prod.deb",
							"-O",
							"packages-microsoft-prod.deb"
						]
					},
					{
						"runUnderSudo": true,
						"commandRoot": "dpkg",
						"commandParts": [
							"-i",
							"packages-microsoft-prod.deb"
						]
					}
				]
			},
			{
				"version": "22.04"
			},
			{
				"version": "23.04"
			}
		]
	},
	"Red Hat Enterprise Linux": {
		"installCommand": [
			{
				"runUnderSudo": true,
				"commandRoot": "dnf",
				"commandParts": [
					"install",
					"-y",
					"{packageName}"
				]
			}
		],
		"uninstallCommand": [
			{
				"runUnderSudo": true,
				"commandRoot": "dnf",
				"commandParts": [
					"remove",
					"-y",
					"{packageName}"
				]
			}
		],
		"updateCommand": [
			{
				"runUnderSudo": true,
				"commandRoot": "dnf",
				"commandParts": [
					"update",
					"-y",
					"{packageName}"
				]
			}
		],
		"searchCommand": [
			{
				"runUnderSudo": false,
				"commandRoot": "yum",
				"commandParts": [
					"--cacheonly",
					"list",
					"{packageName}"
				]
			}
		],
		"isInstalledCommand": [
			{
				"runUnderSudo": true,
				"commandRoot": "dnf",
				"commandParts": [
					"list",
					"--installed",
					"{packageName}",
					"-q"
				]
			}
		],
		"packageLookupCommand": [
			{
				"runUnderSudo": false,
				"commandRoot": "yum",
				"commandParts": [
					"list",
					"install",
					"{packageName}"
				]
			}
		],
		"expectedDistroFeedInstallDirectory": "/usr/lib64/dotnet/sdk",
		"expectedMicrosoftFeedInstallDirectory": "",
		"installedSDKVersionsCommand": [
			{
				"runUnderSudo": false,
				"commandRoot": "dotnet",
				"commandParts": [
					"--list-sdks"
				]
			}
		],
		"installedRuntimeVersionsCommand": [
			{
				"runUnderSudo": false,
				"commandRoot": "dotnet",
				"commandParts": [
					"--list-runtimes"
				]
			}
		],
		"currentInstallationVersionCommand": [
			{
				"runUnderSudo": false,
				"commandRoot": "dotnet",
				"commandParts": [
					"--version"
				]
			}
		],
		"currentInstallPathCommand": [
			{
				"runUnderSudo": false,
				"commandRoot": "which",
				"commandParts": [
					"dotnet"
				]
			}
		],
		"packages": [
			{
				"version": "6.0",
				"sdk": [
					"dotnet-sdk-6.0"
				],
				"runtime": [
					"dotnet-runtime-6.0"
				],
				"aspnetcore": [
					"aspnetcore-runtime-6.0"
				]
			},
			{
				"version": "7.0",
				"sdk": [
					"dotnet-sdk-7.0"
				],
				"runtime": [
					"dotnet-runtime-7.0"
				],
				"aspnetcore": [
					"aspnetcore-runtime-7.0"
				]
			},
			{
				"version": "8.0",
				"sdk": [
					"dotnet-sdk-8.0"
				],
				"runtime": [
					"dotnet-runtime-8.0"
				],
				"aspnetcore": [
					"aspnetcore-runtime-8.0"
				]
			}
		],
		"versions": [
			{
				"version": "7.0"
			},
			{
				"version": "8.7"
			},
			{
				"version": "9.1"
			}
		]
	}
}<|MERGE_RESOLUTION|>--- conflicted
+++ resolved
@@ -72,14 +72,7 @@
 			{
 				"runUnderSudo": false,
 				"commandRoot": "dpkg",
-<<<<<<< HEAD
-				"commandParts": [
-					"-l",
-					"{0}"
-				]
-=======
 				"commandParts": ["-l", "{packageName}"]
->>>>>>> bad07f9a
 			}
 		],
 		"expectedDistroFeedInstallDirectory": "/usr/lib/dotnet/sdk",
