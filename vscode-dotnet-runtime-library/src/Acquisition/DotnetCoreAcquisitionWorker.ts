/*---------------------------------------------------------------------------------------------
*  Licensed to the .NET Foundation under one or more agreements.
*  The .NET Foundation licenses this file to you under the MIT license.
*--------------------------------------------------------------------------------------------*/
import * as fs from 'fs';
import * as os from 'os';
import * as path from 'path';
import rimraf = require('rimraf');

import
{
    DotnetAcquisitionAlreadyInstalled,
    DotnetAcquisitionCompleted,
    DotnetAcquisitionDeletion,
    DotnetAcquisitionStarted,
    DotnetAcquisitionStatusResolved,
    DotnetAcquisitionStatusUndefined,
    DotnetAcquisitionThoughtInstalledButNot,
    DotnetBeginGlobalInstallerExecution,
    DotnetCompletedGlobalInstallerExecution,
    DotnetFakeSDKEnvironmentVariableTriggered,
    DotnetGlobalAcquisitionCompletionEvent,
    DotnetGlobalVersionResolutionCompletionEvent,
    DotnetInstallIdCreatedEvent,
    DotnetLegacyInstallDetectedEvent,
    DotnetLegacyInstallRemovalRequestEvent,
    DotnetNonZeroInstallerExitCodeError,
    DotnetOfflineInstallUsed,
    DotnetUninstallAllCompleted,
    DotnetUninstallAllStarted,
    DotnetUninstallCompleted,
    DotnetUninstallFailed,
    DotnetUninstallSkipped,
    DotnetUninstallStarted,
    DotnetWSLSecurityError,
    EventBasedError,
    EventCancellationError,
    SuppressedAcquisitionError,
    UtilizingExistingInstallPromise
} from '../EventStream/EventStreamEvents';
import * as versionUtils from './VersionUtilities';

import { promisify } from 'util';
import { IEventStream } from '../EventStream/EventStream';
import { TelemetryUtilities } from '../EventStream/TelemetryUtilities';
import { IDotnetAcquireResult } from '../IDotnetAcquireResult';
import { IExtensionState } from '../IExtensionState';
import { IVSCodeExtensionContext } from '../IVSCodeExtensionContext';
import { CommandExecutor } from '../Utils/CommandExecutor';
import { Debugging } from '../Utils/Debugging';
import { FileUtilities } from '../Utils/FileUtilities';
import { IFileUtilities } from '../Utils/IFileUtilities';
import { getInstallFromContext, getInstallIdCustomArchitecture } from '../Utils/InstallIdUtilities';
import { IUtilityContext } from '../Utils/IUtilityContext';
<<<<<<< HEAD
import { executeWithLock, getDotnetExecutable, isRunningUnderWSL } from '../Utils/TypescriptUtilities';
=======
import { executeWithLock, isRunningUnderWSL } from '../Utils/TypescriptUtilities';
>>>>>>> eb04b079
import { DOTNET_INFORMATION_CACHE_DURATION_MS, GLOBAL_LOCK_PING_DURATION_MS, LOCAL_LOCK_PING_DURATION_MS } from './CacheTimeConstants';
import { directoryProviderFactory } from './DirectoryProviderFactory';
import { DotnetConditionValidator } from './DotnetConditionValidator';
import
{
    DotnetInstall,
    GetDotnetInstallInfo,
    IsEquivalentInstallation
} from './DotnetInstall';
import { DotnetInstallMode } from './DotnetInstallMode';
import { GlobalInstallerResolver } from './GlobalInstallerResolver';
import { IAcquisitionInvoker } from './IAcquisitionInvoker';
import { IAcquisitionWorkerContext } from './IAcquisitionWorkerContext';
import { IDotnetCoreAcquisitionWorker } from './IDotnetCoreAcquisitionWorker';
import { IGlobalInstaller } from './IGlobalInstaller';
import
{
    InstallRecord,
} from './InstallRecord';
import { InstallTrackerSingleton } from './InstallTrackerSingleton';
import { LinuxGlobalInstaller } from './LinuxGlobalInstaller';
import { GLOBAL_INSTALL_STATE_MODIFIER_LOCK } from './StringConstants';
import { WinMacGlobalInstaller } from './WinMacGlobalInstaller';


export class DotnetCoreAcquisitionWorker implements IDotnetCoreAcquisitionWorker
{
    private readonly dotnetExecutable: string;
    private globalResolver: GlobalInstallerResolver | null;

    private extensionContext: IVSCodeExtensionContext;

    // @member usingNoInstallInvoker - Only use this for test when using the No Install Invoker to fake the worker into thinking a path is on disk.
    protected usingNoInstallInvoker = false;

    protected file: IFileUtilities;

    constructor(private readonly utilityContext: IUtilityContext, extensionContext: IVSCodeExtensionContext)
    {
        const dotnetExtension = os.platform() === 'win32' ? '.exe' : '';
        this.dotnetExecutable = `dotnet${dotnetExtension}`;
        this.globalResolver = null;
        this.extensionContext = extensionContext;
        this.file = new FileUtilities();
    }

    public async uninstallAll(eventStream: IEventStream, storagePath: string, extensionState: IExtensionState): Promise<void>
    {
        eventStream.post(new DotnetUninstallAllStarted());
        await InstallTrackerSingleton.getInstance(eventStream, extensionState).uninstallAllRecords(directoryProviderFactory('runtime', storagePath),
            async () => { await this.deleteUninstalls(eventStream, storagePath); }); // runtime mode is ignored here
        await this.ClearLegacyData(extensionState).catch(() => {});
        eventStream.post(new DotnetUninstallAllCompleted());
    }

    /**
     *
     * @remarks this is simply a wrapper around the acquire function.
     * @returns the requested dotnet path.
     */
    public async acquireLocalSDK(context: IAcquisitionWorkerContext, invoker: IAcquisitionInvoker): Promise<IDotnetAcquireResult>
    {
        return this.acquire(context, 'sdk', undefined, invoker);
    }

    public async acquireGlobalSDK(context: IAcquisitionWorkerContext, installerResolver: GlobalInstallerResolver): Promise<IDotnetAcquireResult>
    {
        this.globalResolver = installerResolver;
        return this.acquire(context, 'sdk', installerResolver);
    }

    public async acquireLocalASPNET(context: IAcquisitionWorkerContext, invoker: IAcquisitionInvoker)
    {
        return this.acquire(context, 'aspnetcore', undefined, invoker);
    }

    /**
     *
     * @remarks this is simply a wrapper around the acquire function.
     * @returns the requested dotnet path.
     */
    public async acquireLocalRuntime(context: IAcquisitionWorkerContext, invoker: IAcquisitionInvoker): Promise<IDotnetAcquireResult>
    {
        return this.acquire(context, 'runtime', undefined, invoker);
    }

    /**
     * A function that allows installations to work in offline mode by preventing us from pinging the server,
     * to check if the .NET is the newest installed version.
     *
     * @param context
     * @returns null if no existing install matches with the same major.minor.
     * Else, returns the newest existing install that matches the major.minor.
     */
    public async getSimilarExistingInstall(context: IAcquisitionWorkerContext): Promise<IDotnetAcquireResult | null>
    {
        const possibleInstallWithSameMajorMinor = getInstallFromContext(context);
        const installedVersions = await InstallTrackerSingleton.getInstance(context.eventStream, context.extensionState).getExistingInstalls(context.installDirectoryProvider);

        for (const install of installedVersions)
        {
            if (install.dotnetInstall.installMode === possibleInstallWithSameMajorMinor.installMode &&
                install.dotnetInstall.architecture === possibleInstallWithSameMajorMinor.architecture &&
                install.dotnetInstall.isGlobal === possibleInstallWithSameMajorMinor.isGlobal &&
                versionUtils.getMajorMinor(install.dotnetInstall.version, context.eventStream, context) ===
                versionUtils.getMajorMinor(possibleInstallWithSameMajorMinor.version, context.eventStream, context))
            {
                // Requested version has already been installed.
                const dotnetExePath = install.dotnetInstall.isGlobal ?
                    os.platform() === 'linux' ?
                        await new LinuxGlobalInstaller(context, this.utilityContext, install.dotnetInstall.version).getExpectedGlobalSDKPath(
                            install.dotnetInstall.version, install.dotnetInstall.architecture) :
                        await new WinMacGlobalInstaller(context, this.utilityContext, install.dotnetInstall.version, '', '').getExpectedGlobalSDKPath(
                            install.dotnetInstall.version, install.dotnetInstall.architecture) :
                    path.join(context.installDirectoryProvider.getInstallDir(install.dotnetInstall.installId), this.dotnetExecutable);

                if ((await this.file.exists(dotnetExePath) || this.usingNoInstallInvoker))
                {
                    context.eventStream.post(new DotnetAcquisitionStatusResolved(possibleInstallWithSameMajorMinor,
                        possibleInstallWithSameMajorMinor.version));
                    context.eventStream.post(new DotnetOfflineInstallUsed(`We detected you are offline and are using the pre-existing .NET installation ${install.dotnetInstall.installId}.
To keep your .NET version up to date, please reconnect to the internet at your soonest convenience.`))
                    return { dotnetPath: dotnetExePath };
                }
            }
        }

        return null;
    }

    /**
     *
     * @param version The version of the runtime or sdk to check
     * @param installRuntime Whether this is a local runtime status check or a local SDK status check.
     * @param architecture The architecture of the install. Undefined means it will be the default arch, which is the node platform arch.
     * @returns The result of the install with the path to dotnet if installed, else undefined.
     */
    public async acquireStatus(context: IAcquisitionWorkerContext, installMode: DotnetInstallMode, architecture?: string): Promise<IDotnetAcquireResult | undefined>
    {
        const version = context.acquisitionContext.version!;
        const install = GetDotnetInstallInfo(version, installMode, 'local',
            architecture ? architecture : context.acquisitionContext.architecture ?? this.getDefaultInternalArchitecture(context.acquisitionContext.architecture))

        const dotnetInstallDir = context.installDirectoryProvider.getInstallDir(install.installId);
        const dotnetPath = path.join(dotnetInstallDir, this.dotnetExecutable);
        const installedVersions = await InstallTrackerSingleton.getInstance(context.eventStream, context.extensionState).getExistingInstalls(context.installDirectoryProvider);
        const existingInstall = await this.getValidExistingInstall(context, installedVersions, install, dotnetPath);
        if (existingInstall)
        {
            context.eventStream.post(new DotnetAcquisitionStatusResolved(install, install.version));
            return { dotnetPath: existingInstall };
        }

        // Version is not installed
        context.eventStream.post(new DotnetAcquisitionStatusUndefined(install));
        return undefined;
    }

    /**
     *
     * @param version the version to get of the runtime or sdk.
     * @param installRuntime true for runtime acquisition, false for SDK.
     * @param globalInstallerResolver Create this and add it to install globally.
     * @returns the dotnet acquisition result.
     */
    private async acquire(context: IAcquisitionWorkerContext, mode: DotnetInstallMode,
        globalInstallerResolver: GlobalInstallerResolver | null = null, localInvoker?: IAcquisitionInvoker): Promise<IDotnetAcquireResult>
    {
        if (globalInstallerResolver)
        {
            context.acquisitionContext.version = await globalInstallerResolver.getFullySpecifiedVersion();
        }
        const version = context.acquisitionContext.version;
        let install = GetDotnetInstallInfo(version, mode, globalInstallerResolver ? 'global' : 'local',
            context.acquisitionContext.architecture ?? this.getDefaultInternalArchitecture(context.acquisitionContext.architecture));

        // Allow for the architecture to be null, which is a legacy behavior.
        if (context.acquisitionContext.architecture === null && context.acquisitionContext.architecture !== undefined)
        {
            install =
                {
                    installId: getInstallIdCustomArchitecture(version, context.acquisitionContext.architecture,
                        context.acquisitionContext.mode!, globalInstallerResolver ? 'global' : 'local'),
                    version: install.version,
                    isGlobal: install.isGlobal,
                    installMode: mode,
                } as DotnetInstall
        }

        context.eventStream.post(new DotnetInstallIdCreatedEvent(`The requested version ${version} is now marked under the install: ${JSON.stringify(install)}.`));
        let acquisitionPromise = null;
        if (globalInstallerResolver)
        {
<<<<<<< HEAD
            Debugging.log(`The Acquisition Worker has Determined a Global Install was requested.`, context.eventStream);

            acquisitionPromise = this.acquireGlobalCore(context, globalInstallerResolver, install).catch(async (error: any) =>
            {
                await new CommandExecutor(context, this.utilityContext).endSudoProcessMaster(context.eventStream).catch(() => {});
                const err = this.getErrorOrStringAsEventError(error);
                throw err;
            });
=======
            context.eventStream.post(new UtilizingExistingInstallPromise(`The requested version ${JSON.stringify(install)} is already being acquired by another extension. Returning the result of it's request when finished.`));
            return { dotnetPath: existingAcquisitionPromise } as IDotnetAcquireResult;
>>>>>>> eb04b079
        }
        else
        {
            acquisitionPromise = this.acquireLocalCore(context, mode, install, localInvoker!).catch((error: any) =>
            {
                const err = this.getErrorOrStringAsEventError(error);
                throw err;
            });
        }

        return acquisitionPromise.then((res) => ({ dotnetPath: res }));
    }

    /**
     *
     * @param version The version of the object to acquire.
     * @param installRuntime true if the request is to install the runtime, false for the SDK.
     * @param install The install record / id of the version managed by us.
     * @returns the dotnet path of the acquired dotnet.
     *
     * @remarks it is called "core" because it is the meat of the actual acquisition work; this has nothing to do with .NET core vs framework.
     */
    private async acquireLocalCore(context: IAcquisitionWorkerContext, mode: DotnetInstallMode, install: DotnetInstall, acquisitionInvoker: IAcquisitionInvoker): Promise<string>
    {
        const version = context.acquisitionContext.version!;
        return executeWithLock(context.eventStream, false, install.installId, LOCAL_LOCK_PING_DURATION_MS, context.timeoutSeconds * 1000,
            async () =>
            {
<<<<<<< HEAD
                const installedVersions = await InstallTrackerSingleton.getInstance(context.eventStream, context.extensionState).getExistingInstalls(context.installDirectoryProvider);
                const dotnetInstallDir = context.installDirectoryProvider.getInstallDir(install.installId);
                const dotnetPath = path.join(dotnetInstallDir, this.dotnetExecutable);
=======
                await this.checkForPartialInstalls(context, install, true).catch(() => {});

                let installedVersions = await InstallTrackerSingleton.getInstance(context.eventStream, context.extensionState).getExistingInstalls('installed', context.installDirectoryProvider);
                const dotnetInstallDir = context.installDirectoryProvider.getInstallDir(install.installId);
                const dotnetPath = path.join(dotnetInstallDir, this.dotnetExecutable);

                if (mode === 'sdk')
                {
                    const installExists = await this.file.exists(dotnetPath);
                    const noInstallsInInstalledList = (installedVersions?.length ?? 0) === 0;
                    if (installExists && noInstallsInInstalledList)
                    {
                        // The education bundle already laid down a local install, add it to our managed installs
                        installedVersions = await InstallTrackerSingleton.getInstance(context.eventStream,
                            context.extensionState).checkForUnrecordedLocalSDKSuccessfulInstall(context, dotnetInstallDir, installedVersions);
                    }
                }
>>>>>>> eb04b079

                context.acquisitionContext.installType ??= 'local'; // Before this API param existed, all calls were for local types.
                context.acquisitionContext.architecture ??= this.getDefaultInternalArchitecture(context.acquisitionContext.architecture);

<<<<<<< HEAD
                const existingInstall = await this.getValidExistingInstall(context, installedVersions, install, dotnetPath);
=======
                const existingInstall = await this.getExistingInstall(context, installedVersions, install, dotnetPath);
>>>>>>> eb04b079
                if (existingInstall !== null)
                {
                    return existingInstall;
                }
<<<<<<< HEAD

                context.eventStream.post(new DotnetAcquisitionStarted(install, version, context.acquisitionContext.requestingExtensionId));

                await acquisitionInvoker.installDotnet(install).catch((reason) =>
                {
                    throw reason; // This will get handled and cast into an event based error by its caller.
                });

                context.installationValidator.validateDotnetInstall(install, dotnetPath);
                await this.removeMatchingLegacyInstall(context, installedVersions, version, true);
                await InstallTrackerSingleton.getInstance(context.eventStream, context.extensionState).trackInstalledVersion(context, install, dotnetPath);

=======

                // We update the extension state to indicate we're starting a .NET Core installation.
                await InstallTrackerSingleton.getInstance(context.eventStream, context.extensionState).trackInstallingVersion(context, install);
                context.eventStream.post(new DotnetAcquisitionStarted(install, version, context.acquisitionContext.requestingExtensionId));

                await acquisitionInvoker.installDotnet(install).catch((reason) =>
                {
                    throw reason; // This will get handled and cast into an event based error by its caller.
                });

                context.installationValidator.validateDotnetInstall(install, dotnetPath);

                await this.removeMatchingLegacyInstall(context, installedVersions, version);
                await this.tryCleanUpInstallGraveyard(context);

                await InstallTrackerSingleton.getInstance(context.eventStream, context.extensionState).reclassifyInstallingVersionToInstalled(context, install);
>>>>>>> eb04b079
                return dotnetPath;
            }
        );
    }

    private async getValidExistingInstall(context: IAcquisitionWorkerContext, installedVersions: InstallRecord[], install: DotnetInstall, dotnetPath: string): Promise<string | null>
    {
        const installExists = await this.file.exists(dotnetPath) || this.usingNoInstallInvoker;
        const installIsInInstalledVersionsList = installedVersions.some(x => IsEquivalentInstallation(x.dotnetInstall, install));

        if (installIsInInstalledVersionsList && installExists)
        {
            try
            {
                if (!this.usingNoInstallInvoker)
                {
                    context.installationValidator.validateDotnetInstall(install, dotnetPath, false, true);
                    const meetsRequirement = await new DotnetConditionValidator(context, this.utilityContext).dotnetMeetsRequirement(dotnetPath, { acquireContext: context.acquisitionContext, versionSpecRequirement: 'equal' });
                    if (!meetsRequirement)
                    {
                        return null;
                    }
                }
            }
            catch (error: any)
            {
                context.eventStream.post(new DotnetAcquisitionThoughtInstalledButNot(`Local Install ${JSON.stringify(install)} at ${dotnetPath} was tracked under installed but it wasn't found. Maybe it got removed externally.`));
                await InstallTrackerSingleton.getInstance(context.eventStream, context.extensionState).untrackInstalledVersion(context, install, true);
                return null;
            }

            if (context.acquisitionContext.installType === 'global')
            {
                if (!(await this.sdkIsFound(context, context.acquisitionContext.version)))
                {
                    context.eventStream.post(new DotnetAcquisitionThoughtInstalledButNot(`Global Install ${JSON.stringify(install)} at ${dotnetPath} was tracked under installed but it wasn't found. Maybe it got removed externally.`));
                    await InstallTrackerSingleton.getInstance(context.eventStream, context.extensionState).untrackInstalledVersion(context, install, true);
                    return null;
                }
            }

            context.eventStream.post(new DotnetAcquisitionAlreadyInstalled(install,
                (context.acquisitionContext && context.acquisitionContext.requestingExtensionId)
                    ? context.acquisitionContext.requestingExtensionId : null));

            await InstallTrackerSingleton.getInstance(context.eventStream, context.extensionState).trackInstalledVersion(context, install, dotnetPath);
            return dotnetPath;
        }
        return null;
    }

    private async sdkIsFound(context: IAcquisitionWorkerContext, version: string): Promise<boolean>
    {
        const executor = new CommandExecutor(context, this.utilityContext);
        const listSDKsCommand = CommandExecutor.makeCommand('dotnet', ['--list-sdks']);
        const result = await executor.execute(listSDKsCommand, { dotnetInstallToolCacheTtlMs: DOTNET_INFORMATION_CACHE_DURATION_MS }, false);

        if (result.status !== '0')
        {
            return false;
        }

        if (os.platform() === 'linux' && context?.acquisitionContext?.mode === 'sdk' && context.acquisitionContext?.installType === 'global')
        {
            // There is a bug where the version marked in the folder / install is not latest if ubuntu is out of date for global installs
            return result.stdout.includes(versionUtils.getMajorMinor(version, context.eventStream, context));
        }

        return result.stdout.includes(version);
    }

<<<<<<< HEAD
=======
    private async checkForPartialInstalls(context: IAcquisitionWorkerContext, install: DotnetInstall, alreadyHoldingLock = false)
    {
        await executeWithLock(context.eventStream, alreadyHoldingLock, install.isGlobal ? GLOBAL_INSTALL_STATE_MODIFIER_LOCK(context.installDirectoryProvider, install) : install.installId,
            LOCAL_LOCK_PING_DURATION_MS, context.timeoutSeconds * 1000,
            async () =>
            {

                const installingVersions = await InstallTrackerSingleton.getInstance(context.eventStream, context.extensionState).getExistingInstalls('installing', context.installDirectoryProvider);
                const partialInstall = installingVersions?.some(x => x.dotnetInstall.installId === install.installId);

                // Don't count it as partial if the promise is still being resolved.
                // The promises get wiped out upon reload, so we can check this.
                if (partialInstall && await InstallTrackerSingleton.getInstance(context.eventStream, context.extensionState).getPromise(install, context.acquisitionContext, true) === null)
                {
                    // Partial install, we never updated our extension to no longer be 'installing'. Maybe someone killed the vscode process or we failed in an unexpected way.
                    context.eventStream.post(new DotnetAcquisitionPartialInstallation(install));

                    // Delete the existing local files so we can re-install. For global installs, let the installer handle it.
                    await this.uninstallLocal(context, install);
                }
            }
        );
    }

    public async tryCleanUpInstallGraveyard(context: IAcquisitionWorkerContext): Promise<void>
    {
        const graveyard = new InstallationGraveyard(context);
        const installsToRemove = await graveyard.get();
        for (const install of installsToRemove)
        {
            context.eventStream.post(new DotnetInstallGraveyardEvent(
                `Attempting to remove .NET at ${JSON.stringify(install)} again, as it was left in the graveyard.`));
            await this.uninstallLocal(context, install);
        }
    }

>>>>>>> eb04b079
    private getDefaultInternalArchitecture(existingArch: string | null | undefined)
    {
        if (existingArch !== null && existingArch !== undefined)
        {
            return existingArch;
        }
        if (existingArch === null)
        {
            return 'null';
        }
        return DotnetCoreAcquisitionWorker.defaultArchitecture();
    }

    public static defaultArchitecture(): string
    {
        return os.arch();
    }

    private getErrorOrStringAsEventError(error: any)
    {
        if (error instanceof EventBasedError || error instanceof EventCancellationError)
        {
            error.message = `.NET Acquisition Failed: ${error.message}, ${error?.stack}`;
            return error;
        }
        else
        {
            // Remove this when https://github.com/typescript-eslint/typescript-eslint/issues/2728 is done
            // eslint-disable-next-line @typescript-eslint/no-unsafe-member-access
            const newError = new EventBasedError('DotnetAcquisitionError', `.NET Acquisition Failed: ${error?.message ?? JSON.stringify(error)}`);
            return newError;
        }
    }

    private async acquireGlobalCore(context: IAcquisitionWorkerContext, globalInstallerResolver: GlobalInstallerResolver, install: DotnetInstall): Promise<string>
    {
        if (await isRunningUnderWSL(context, this.utilityContext))
        {
            const err = new DotnetWSLSecurityError(new EventCancellationError('DotnetWSLSecurityError',
                `Automatic .NET SDK Installation is not yet supported in WSL due to VS Code & WSL limitations.
            Please install the .NET SDK manually by following https://learn.microsoft.com/en-us/dotnet/core/install/linux-ubuntu. Then, add it to the path by following https://github.com/dotnet/vscode-dotnet-runtime/blob/main/Documentation/troubleshooting-runtime.md#manually-installing-net`,
            ), getInstallFromContext(context));
            context.eventStream.post(err);
            throw err.error;
        }

        const installingVersion = await globalInstallerResolver.getFullySpecifiedVersion();
        context.eventStream.post(new DotnetGlobalVersionResolutionCompletionEvent(`The version we resolved that was requested is: ${installingVersion}.`));
<<<<<<< HEAD
=======
        await this.checkForPartialInstalls(context, install).catch(() => {});
>>>>>>> eb04b079

        const installedVersions = await InstallTrackerSingleton.getInstance(context.eventStream, context.extensionState).getExistingInstalls(context.installDirectoryProvider);

        const installer: IGlobalInstaller = os.platform() === 'linux' ?
            new LinuxGlobalInstaller(context, this.utilityContext, installingVersion) :
            new WinMacGlobalInstaller(context, this.utilityContext, installingVersion, await globalInstallerResolver.getInstallerUrl(), await globalInstallerResolver.getInstallerHash());

        // See if we should return a fake path instead of running the install
        if (process.env.VSCODE_DOTNET_GLOBAL_INSTALL_FAKE_PATH && process.env.VSCODE_DOTNET_GLOBAL_INSTALL_FAKE_PATH === 'true')
        {
            context.eventStream.post(new DotnetFakeSDKEnvironmentVariableTriggered(`VSCODE_DOTNET_GLOBAL_INSTALL_FAKE_PATH has been set.`));
            return 'fake-sdk';
        }

        let dotnetPath: string = await installer.getExpectedGlobalSDKPath(installingVersion,
            context.acquisitionContext.architecture ?? this.getDefaultInternalArchitecture(context.acquisitionContext.architecture), false);
        const existingInstall = await this.getValidExistingInstall(context, installedVersions, install, dotnetPath);
        if (existingInstall)
        {
            return existingInstall;
        }

        context.eventStream.post(new DotnetAcquisitionStarted(install, installingVersion, context.acquisitionContext.requestingExtensionId));

        context.eventStream.post(new DotnetBeginGlobalInstallerExecution(`Beginning to run installer for ${JSON.stringify(install)} in ${os.platform()}.`))
        const installerResult = await installer.installSDK(install);
        context.eventStream.post(new DotnetCompletedGlobalInstallerExecution(`Completed installer for ${JSON.stringify(install)} in ${os.platform()}.`))

        if (installerResult !== '0')
        {
            const err = new DotnetNonZeroInstallerExitCodeError(new EventBasedError('DotnetNonZeroInstallerExitCodeError',
                `An error was raised by the .NET SDK installer. The exit code it gave us: ${installerResult}.
${WinMacGlobalInstaller.InterpretExitCode(installerResult)}`), install);
            context.eventStream.post(err);
            throw err;
        }

        TelemetryUtilities.setDotnetSDKTelemetryToMatch(context.isExtensionTelemetryInitiallyEnabled, this.extensionContext, context, this.utilityContext).catch(() => {});

        // in case the path does not exist, try resetting the path using an automatic path search setting
        dotnetPath = await installer.getExpectedGlobalSDKPath(installingVersion,
            context.acquisitionContext.architecture ?? this.getDefaultInternalArchitecture(context.acquisitionContext.architecture));

        context.installationValidator.validateDotnetInstall(install, dotnetPath, os.platform() === 'darwin', os.platform() !== 'darwin');

        context.eventStream.post(new DotnetAcquisitionCompleted(install, dotnetPath, installingVersion));

        await InstallTrackerSingleton.getInstance(context.eventStream, context.extensionState).trackInstalledVersion(context, install, dotnetPath);

        await new CommandExecutor(context, this.utilityContext).endSudoProcessMaster(context.eventStream);
        context.eventStream.post(new DotnetGlobalAcquisitionCompletionEvent(`The version ${JSON.stringify(install)} completed successfully.`));
        return dotnetPath;
    }

    /**
     *
     * @param installedVersions - all of the currently installed versions of dotnet managed by the extension
     * @param version - the version that is about to be installed
     *
     * @remarks Before, installed versions used their version as the 'install id' in the promises and folder structure.
     * We changed this install id to include architecture so different architectures could be installed side-by-side.
     * This means any installs that were made before version 1.8.0 will not have the architecture in their install id.
     * They should be removed. This is what makes an install 'legacy'.
     *
     * This function only removes the legacy install with the same version as 'version'.
     * That's because removing other legacy installs may cause a breaking change.
     * Assuming the install succeeds, this will not break as the legacy install of 'version' will be replaced by a non-legacy one upon completion.
     *
     * Many (if not most) legacy installs will actually hold the same content as the newly installed runtime/sdk.
     * But since we don't want to be in the business of detecting their architecture, we chose this option as opposed to renaming and install id and folder
     * ... for the legacy install.
     *
     * Note : only local installs were ever 'legacy.'
     */
    private async removeMatchingLegacyInstall(context: IAcquisitionWorkerContext, installedVersions: InstallRecord[], version: string, alreadyHoldingLock = false)
    {
        const legacyInstalls = this.existingLegacyInstalls(context, installedVersions);
        for (const legacyInstall of legacyInstalls)
        {
            if (legacyInstall.dotnetInstall.installId.includes(version))
            {
                context.eventStream.post(new DotnetLegacyInstallRemovalRequestEvent(`Trying to remove legacy install: ${JSON.stringify(legacyInstall)} of ${version}.`));
                await this.uninstallLocal(context, legacyInstall.dotnetInstall, false, alreadyHoldingLock);
            }
        }
    }

    /**
     *
     * @param allInstalls all of the existing installs.
     * @returns All existing installs made by the extension that don't include a - for the architecture. Not all of the ones which use a string type.
     */
    private existingLegacyInstalls(context: IAcquisitionWorkerContext, allInstalls: InstallRecord[]): InstallRecord[]
    {
        let legacyInstalls: InstallRecord[] = [];
        for (const install of allInstalls)
        {
            // Assumption: .NET versions so far did not include ~ in them, but we do for our non-legacy ids.
            if (!install.dotnetInstall.installId.includes('~'))
            {
                context.eventStream.post(new DotnetLegacyInstallDetectedEvent(`A legacy install was detected -- ${JSON.stringify(install)}.`));
                legacyInstalls = legacyInstalls.concat(install);
            }
        }
        return legacyInstalls;
    }

    public async ClearLegacyData(extensionState: IExtensionState): Promise<void>
    {
        await extensionState.update('installPathsGraveyard', '');
    }

    public async uninstallLocal(context: IAcquisitionWorkerContext, install: DotnetInstall, force = false, alreadyHoldingLock = false): Promise<string>
    {
        this.ClearLegacyData(context.extensionState).catch(() => {});

        return executeWithLock(context.eventStream, alreadyHoldingLock, install.installId, LOCAL_LOCK_PING_DURATION_MS, context.timeoutSeconds * 1000,
            async () =>
            {

                if (install.isGlobal)
                {
                    return '0';
                }

                try
                {
                    const dotnetInstallDir = context.installDirectoryProvider.getInstallDir(install.installId);

                    await InstallTrackerSingleton.getInstance(context.eventStream, context.extensionState).untrackInstalledVersion(context, install, force);
                    if (force || await InstallTrackerSingleton.getInstance(context.eventStream, context.extensionState).canUninstall(install, context.installDirectoryProvider))
                    {
                        context.eventStream.post(new DotnetUninstallStarted(`Attempting to remove .NET ${install.installId}.`));
                        await this.file.wipeDirectory(dotnetInstallDir, context.eventStream, undefined, true,);
                        context.eventStream.post(new DotnetUninstallCompleted(`Uninstalled .NET ${install.installId}.`));
                    }
                    else
                    {
                        context.eventStream.post(new DotnetUninstallFailed(`Removed reference of ${JSON.stringify(install)} in path ${dotnetInstallDir}, but did not uninstall.
Other dependents remain.`));
                    }

                    return '0';
                }
                catch (error: any)
                {
                    context.eventStream.post(new SuppressedAcquisitionError(error, `The attempt to uninstall .NET ${install.installId} failed - was .NET in use?`));
                    // eslint-disable-next-line @typescript-eslint/no-unsafe-member-access
                    return error?.message ?? '1';
                }
            },);
    }

    public async uninstallGlobal(context: IAcquisitionWorkerContext, install: DotnetInstall, globalInstallerResolver: GlobalInstallerResolver, force = false): Promise<string>
    {
        return executeWithLock(context.eventStream, false, GLOBAL_INSTALL_STATE_MODIFIER_LOCK(context.installDirectoryProvider,
            install), GLOBAL_LOCK_PING_DURATION_MS, context.timeoutSeconds * 1000,
            async () =>
            {
                try
                {
                    context.eventStream.post(new DotnetUninstallStarted(`Attempting to remove .NET ${install.installId}.`));

                    await InstallTrackerSingleton.getInstance(context.eventStream, context.extensionState).untrackInstalledVersion(context, install, force);
                    if (force || await InstallTrackerSingleton.getInstance(context.eventStream, context.extensionState).canUninstall(install, context.installDirectoryProvider))
                    {
                        const installingVersion = await globalInstallerResolver.getFullySpecifiedVersion();
                        const installer: IGlobalInstaller = os.platform() === 'linux' ?
                            new LinuxGlobalInstaller(context, this.utilityContext, installingVersion) :
                            new WinMacGlobalInstaller(context, this.utilityContext, installingVersion, await globalInstallerResolver.getInstallerUrl(), await globalInstallerResolver.getInstallerHash());

                        const ok = await installer.uninstallSDK(install);
                        await new CommandExecutor(context, this.utilityContext).endSudoProcessMaster(context.eventStream);
                        if (ok === '0')
                        {
                            context.eventStream.post(new DotnetUninstallCompleted(`Uninstalled .NET ${install.installId}.`));
                            return '0';
                        }
                    }
                    context.eventStream.post(new DotnetUninstallFailed(`Failed to uninstall .NET ${install.installId}. Another install may be in progress? Uninstall manually or delete the folder.`));
                    return '117778'; // arbitrary error code to indicate uninstall failed without error.
                }
                catch (error: any)
                {
                    await new CommandExecutor(context, this.utilityContext).endSudoProcessMaster(context.eventStream);
                    context.eventStream.post(new SuppressedAcquisitionError(error, `The attempt to uninstall .NET ${install.installId} failed - was .NET in use?`));
                    // eslint-disable-next-line @typescript-eslint/no-unsafe-member-access
                    return error?.message ?? '1';
                }
            });
    }

    private async deleteUninstalls(eventStream: IEventStream, folderPath: string)
    {
        eventStream.post(new DotnetAcquisitionDeletion(folderPath));
        try
        {
            await fs.promises.chmod(folderPath, 0o744);
        }
        catch (error: any)
        {
            eventStream.post(new SuppressedAcquisitionError(error, `Failed to chmod +x on .NET folder ${folderPath} when marked for deletion.`));
        }

        try
        {

            const subDirectoryPaths = (await fs.promises.readdir(folderPath, { withFileTypes: true })).filter(entry => entry.isDirectory()).map(entry => { return path.join(folderPath, entry.name) });
            for (const fullSubDirectoryPath of subDirectoryPaths)
            {
                if (await FileUtilities.fileIsOpen(path.join(fullSubDirectoryPath, getDotnetExecutable()), eventStream))
                {
                    eventStream.post(new DotnetUninstallSkipped(`Not uninstalling .NET, as it's in use, at ${folderPath}.`));
                    continue;
                }
                try
                {
                    await promisify(rimraf)(fullSubDirectoryPath);
                    eventStream.post(new DotnetAcquisitionDeletion(`Deleted .NET folder ${folderPath} when marked for deletion.`));
                }
                catch (error: any)
                {
                    eventStream.post(new SuppressedAcquisitionError(error, `Failed to delete .NET folder ${folderPath} when marked for deletion.`));
                }
            }
        }
        catch (error: any)
        {
            eventStream.post(new SuppressedAcquisitionError(error, `Failed to read directory ${folderPath}.`));
        }
    }
}
<|MERGE_RESOLUTION|>--- conflicted
+++ resolved
@@ -52,11 +52,7 @@
 import { IFileUtilities } from '../Utils/IFileUtilities';
 import { getInstallFromContext, getInstallIdCustomArchitecture } from '../Utils/InstallIdUtilities';
 import { IUtilityContext } from '../Utils/IUtilityContext';
-<<<<<<< HEAD
 import { executeWithLock, getDotnetExecutable, isRunningUnderWSL } from '../Utils/TypescriptUtilities';
-=======
-import { executeWithLock, isRunningUnderWSL } from '../Utils/TypescriptUtilities';
->>>>>>> eb04b079
 import { DOTNET_INFORMATION_CACHE_DURATION_MS, GLOBAL_LOCK_PING_DURATION_MS, LOCAL_LOCK_PING_DURATION_MS } from './CacheTimeConstants';
 import { directoryProviderFactory } from './DirectoryProviderFactory';
 import { DotnetConditionValidator } from './DotnetConditionValidator';
@@ -250,7 +246,6 @@
         let acquisitionPromise = null;
         if (globalInstallerResolver)
         {
-<<<<<<< HEAD
             Debugging.log(`The Acquisition Worker has Determined a Global Install was requested.`, context.eventStream);
 
             acquisitionPromise = this.acquireGlobalCore(context, globalInstallerResolver, install).catch(async (error: any) =>
@@ -259,10 +254,6 @@
                 const err = this.getErrorOrStringAsEventError(error);
                 throw err;
             });
-=======
-            context.eventStream.post(new UtilizingExistingInstallPromise(`The requested version ${JSON.stringify(install)} is already being acquired by another extension. Returning the result of it's request when finished.`));
-            return { dotnetPath: existingAcquisitionPromise } as IDotnetAcquireResult;
->>>>>>> eb04b079
         }
         else
         {
@@ -291,43 +282,18 @@
         return executeWithLock(context.eventStream, false, install.installId, LOCAL_LOCK_PING_DURATION_MS, context.timeoutSeconds * 1000,
             async () =>
             {
-<<<<<<< HEAD
                 const installedVersions = await InstallTrackerSingleton.getInstance(context.eventStream, context.extensionState).getExistingInstalls(context.installDirectoryProvider);
                 const dotnetInstallDir = context.installDirectoryProvider.getInstallDir(install.installId);
                 const dotnetPath = path.join(dotnetInstallDir, this.dotnetExecutable);
-=======
-                await this.checkForPartialInstalls(context, install, true).catch(() => {});
-
-                let installedVersions = await InstallTrackerSingleton.getInstance(context.eventStream, context.extensionState).getExistingInstalls('installed', context.installDirectoryProvider);
-                const dotnetInstallDir = context.installDirectoryProvider.getInstallDir(install.installId);
-                const dotnetPath = path.join(dotnetInstallDir, this.dotnetExecutable);
-
-                if (mode === 'sdk')
-                {
-                    const installExists = await this.file.exists(dotnetPath);
-                    const noInstallsInInstalledList = (installedVersions?.length ?? 0) === 0;
-                    if (installExists && noInstallsInInstalledList)
-                    {
-                        // The education bundle already laid down a local install, add it to our managed installs
-                        installedVersions = await InstallTrackerSingleton.getInstance(context.eventStream,
-                            context.extensionState).checkForUnrecordedLocalSDKSuccessfulInstall(context, dotnetInstallDir, installedVersions);
-                    }
-                }
->>>>>>> eb04b079
 
                 context.acquisitionContext.installType ??= 'local'; // Before this API param existed, all calls were for local types.
                 context.acquisitionContext.architecture ??= this.getDefaultInternalArchitecture(context.acquisitionContext.architecture);
 
-<<<<<<< HEAD
                 const existingInstall = await this.getValidExistingInstall(context, installedVersions, install, dotnetPath);
-=======
-                const existingInstall = await this.getExistingInstall(context, installedVersions, install, dotnetPath);
->>>>>>> eb04b079
                 if (existingInstall !== null)
                 {
                     return existingInstall;
                 }
-<<<<<<< HEAD
 
                 context.eventStream.post(new DotnetAcquisitionStarted(install, version, context.acquisitionContext.requestingExtensionId));
 
@@ -340,24 +306,6 @@
                 await this.removeMatchingLegacyInstall(context, installedVersions, version, true);
                 await InstallTrackerSingleton.getInstance(context.eventStream, context.extensionState).trackInstalledVersion(context, install, dotnetPath);
 
-=======
-
-                // We update the extension state to indicate we're starting a .NET Core installation.
-                await InstallTrackerSingleton.getInstance(context.eventStream, context.extensionState).trackInstallingVersion(context, install);
-                context.eventStream.post(new DotnetAcquisitionStarted(install, version, context.acquisitionContext.requestingExtensionId));
-
-                await acquisitionInvoker.installDotnet(install).catch((reason) =>
-                {
-                    throw reason; // This will get handled and cast into an event based error by its caller.
-                });
-
-                context.installationValidator.validateDotnetInstall(install, dotnetPath);
-
-                await this.removeMatchingLegacyInstall(context, installedVersions, version);
-                await this.tryCleanUpInstallGraveyard(context);
-
-                await InstallTrackerSingleton.getInstance(context.eventStream, context.extensionState).reclassifyInstallingVersionToInstalled(context, install);
->>>>>>> eb04b079
                 return dotnetPath;
             }
         );
@@ -429,45 +377,6 @@
         return result.stdout.includes(version);
     }
 
-<<<<<<< HEAD
-=======
-    private async checkForPartialInstalls(context: IAcquisitionWorkerContext, install: DotnetInstall, alreadyHoldingLock = false)
-    {
-        await executeWithLock(context.eventStream, alreadyHoldingLock, install.isGlobal ? GLOBAL_INSTALL_STATE_MODIFIER_LOCK(context.installDirectoryProvider, install) : install.installId,
-            LOCAL_LOCK_PING_DURATION_MS, context.timeoutSeconds * 1000,
-            async () =>
-            {
-
-                const installingVersions = await InstallTrackerSingleton.getInstance(context.eventStream, context.extensionState).getExistingInstalls('installing', context.installDirectoryProvider);
-                const partialInstall = installingVersions?.some(x => x.dotnetInstall.installId === install.installId);
-
-                // Don't count it as partial if the promise is still being resolved.
-                // The promises get wiped out upon reload, so we can check this.
-                if (partialInstall && await InstallTrackerSingleton.getInstance(context.eventStream, context.extensionState).getPromise(install, context.acquisitionContext, true) === null)
-                {
-                    // Partial install, we never updated our extension to no longer be 'installing'. Maybe someone killed the vscode process or we failed in an unexpected way.
-                    context.eventStream.post(new DotnetAcquisitionPartialInstallation(install));
-
-                    // Delete the existing local files so we can re-install. For global installs, let the installer handle it.
-                    await this.uninstallLocal(context, install);
-                }
-            }
-        );
-    }
-
-    public async tryCleanUpInstallGraveyard(context: IAcquisitionWorkerContext): Promise<void>
-    {
-        const graveyard = new InstallationGraveyard(context);
-        const installsToRemove = await graveyard.get();
-        for (const install of installsToRemove)
-        {
-            context.eventStream.post(new DotnetInstallGraveyardEvent(
-                `Attempting to remove .NET at ${JSON.stringify(install)} again, as it was left in the graveyard.`));
-            await this.uninstallLocal(context, install);
-        }
-    }
-
->>>>>>> eb04b079
     private getDefaultInternalArchitecture(existingArch: string | null | undefined)
     {
         if (existingArch !== null && existingArch !== undefined)
@@ -516,10 +425,6 @@
 
         const installingVersion = await globalInstallerResolver.getFullySpecifiedVersion();
         context.eventStream.post(new DotnetGlobalVersionResolutionCompletionEvent(`The version we resolved that was requested is: ${installingVersion}.`));
-<<<<<<< HEAD
-=======
-        await this.checkForPartialInstalls(context, install).catch(() => {});
->>>>>>> eb04b079
 
         const installedVersions = await InstallTrackerSingleton.getInstance(context.eventStream, context.extensionState).getExistingInstalls(context.installDirectoryProvider);
 
