--- conflicted
+++ resolved
@@ -12,11 +12,8 @@
 import { VersionResolver } from './VersionResolver';
 import { ICommandExecutor } from '../Utils/ICommandExecutor';
 import { CommandExecutor } from '../Utils/CommandExecutor';
-<<<<<<< HEAD
 import { RedHatDistroSDKProvider } from './RedHatDistroSDKProvider';
-=======
 import { IUtilityContext } from '../Utils/IUtilityContext';
->>>>>>> a19baf79
 
 /**
  * An enumeration type representing all distros with their versions that we recognize.
