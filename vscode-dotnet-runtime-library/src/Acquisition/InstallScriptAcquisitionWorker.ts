/*---------------------------------------------------------------------------------------------
*  Licensed to the .NET Foundation under one or more agreements.
*  The .NET Foundation licenses this file to you under the MIT license.
*--------------------------------------------------------------------------------------------*/
import * as eol from 'eol';
import * as fs from 'fs';
import * as os from 'os';
import * as path from 'path';
import * as lockfile from 'proper-lockfile';
import { IEventStream } from '../EventStream/EventStream';
import {
    DotnetFallbackInstallScriptUsed,
    DotnetFileWriteRequestEvent,
    DotnetInstallScriptAcquisitionCompleted,
    DotnetInstallScriptAcquisitionError,
    DotnetLockAcquiredEvent,
    DotnetLockAttemptingAcquireEvent,
    DotnetLockErrorEvent,
    DotnetLockReleasedEvent,
} from '../EventStream/EventStreamEvents';
import { IExtensionState } from '../IExtensionState';
import { WebRequestWorker } from '../Utils/WebRequestWorker';
import { Debugging } from '../Utils/Debugging';
import { IInstallScriptAcquisitionWorker } from './IInstallScriptAcquisitionWorker';
import { FileUtilities } from '../Utils/FileUtilities';

export class InstallScriptAcquisitionWorker implements IInstallScriptAcquisitionWorker {
    protected webWorker: WebRequestWorker;
    private readonly scriptAcquisitionUrl: string = 'https://dot.net/v1/dotnet-install.';
<<<<<<< HEAD
    private readonly scriptFilePath: string;
    private readonly scriptFileEnding: string;
    private readonly fileUtilities: FileUtilities;


    constructor(extensionState: IExtensionState, private readonly eventStream: IEventStream) {
        this.scriptFileEnding = os.platform() === 'win32' ? 'ps1' : 'sh';
        const scriptFileName = 'dotnet-install';
        this.scriptFilePath = path.join(__dirname, 'install scripts', `${scriptFileName}.${this.scriptFileEnding}`);
        this.webWorker = new WebRequestWorker(extensionState, eventStream);
        this.fileUtilities = new FileUtilities();
    }

    public async getDotnetInstallScriptPath(): Promise<string> {
        try {
            const script = await this.webWorker.getCachedData(this.scriptAcquisitionUrl + this.scriptFileEnding);
=======
    protected readonly scriptFilePath: string;

    constructor(extensionState: IExtensionState, private readonly eventStream: IEventStream, private readonly timeoutTime : number) {
        const scriptFileEnding = os.platform() === 'win32' ? 'ps1' : 'sh';
        const scriptFileName = 'dotnet-install';
        this.scriptFilePath = path.join(__dirname, 'install scripts', `${scriptFileName}.${scriptFileEnding}`);
        this.webWorker = new WebRequestWorker(extensionState, eventStream, this.scriptAcquisitionUrl + scriptFileEnding, this.timeoutTime * 1000);
    }

    public async getDotnetInstallScriptPath(): Promise<string> {
        try
        {
            Debugging.log('getDotnetInstallScriptPath() invoked.');
            const script = await this.webWorker.getCachedData();
>>>>>>> 8c56d3f2
            if (!script) {
                Debugging.log('The request to acquire the script failed.');
                throw new Error('Unable to get script path.');
            }

<<<<<<< HEAD
            this.fileUtilities.writeFileOntoDisk(script, this.scriptFilePath);
=======
            Debugging.log('Writing the dotnet install script into a file.');
            await this.writeScriptAsFile(script, this.scriptFilePath);

            Debugging.log('The dotnet install script has been successfully written to disk. Returning the path.');
>>>>>>> 8c56d3f2
            this.eventStream.post(new DotnetInstallScriptAcquisitionCompleted());
            return this.scriptFilePath;
        }
        catch (error)
        {
            Debugging.log('An error occurred processing the install script.');
            this.eventStream.post(new DotnetInstallScriptAcquisitionError(error as Error));

            // Try to use fallback install script
            const fallbackPath = this.getFallbackScriptPath();
            if (fs.existsSync(fallbackPath)) {
                Debugging.log('Returning the fallback script path.');
                this.eventStream.post(new DotnetFallbackInstallScriptUsed());
                return fallbackPath;
            }

            throw new Error(`Failed to Acquire Dotnet Install Script: ${error}`);
        }
    }

    // Protected for testing purposes
<<<<<<< HEAD
=======
    protected async writeScriptAsFile(scriptContent: string, filePath: string)
    {
        this.eventStream.post(new DotnetFileWriteRequestEvent(`Request to write`, new Date().toISOString(), filePath));

        if (!fs.existsSync(path.dirname(filePath))) {
            fs.mkdirSync(path.dirname(filePath), { recursive: true });
        }
        // Prepare to lock directory so we can check file exists atomically
        const directoryLock = 'dir.lock';
        const directoryLockPath = path.join(path.dirname(filePath), directoryLock);

        // Begin Critical Section
        // This check is part of a RACE CONDITION, it is technically part of the critical section as you will fail if the file DNE,
        //  but you cant lock the file until it exists. Since there is no context in which files written by this are deleted while this can run,
        //  theoretically, this ok. The library SHOULD provide a RAII based system for locks, but it does not.
        if(!fs.existsSync(filePath))
        {
            // Create an empty file, as proper-lockfile fails to lock a file if file dne
            this.eventStream.post(new DotnetFileWriteRequestEvent(`File did not exist upon write request.`, new Date().toISOString(), filePath));
            fs.writeFileSync(filePath, '');
        }

        this.eventStream.post(new DotnetLockAttemptingAcquireEvent(`Lock Acquisition request to begin.`, new Date().toISOString(), directoryLockPath, filePath));
        await lockfile.lock(filePath, { lockfilePath: directoryLockPath, retries: { retries: 10, maxTimeout: 1000 } } )
        .then(async (release) =>
        {
            this.eventStream.post(new DotnetLockAcquiredEvent(`Lock Acquired.`, new Date().toISOString(), directoryLockPath, filePath));

            // We would like to unlock the directory, but we can't grab a lock on the file if the directory is locked.
            // Theoretically you could: add a new file-writer lock as a 3rd party lock ...
            // Then, lock the file-writer, unlock the directory, then lock the file, then unlock file-writer, ...
            // operate, then unlock file once the operation is done.
            // For now, keep the entire directory locked.

            scriptContent = eol.auto(scriptContent);
            const existingScriptContent = fs.readFileSync(filePath).toString();
            // fs.writeFile will replace the file if it exists.
            // https://nodejs.org/api/fs.html#fswritefilefile-data-options-callback
            if(scriptContent !== existingScriptContent)
            {
                fs.writeFileSync(filePath, scriptContent);
                this.eventStream.post(new DotnetFileWriteRequestEvent(`File content needed to be updated.`, new Date().toISOString(), filePath));
            }
            else
            {
                this.eventStream.post(new DotnetFileWriteRequestEvent(`File content is an exact match, not writing file.`, new Date().toISOString(), filePath));
            }

            fs.chmodSync(filePath, 0o744);
            this.eventStream.post(new DotnetLockReleasedEvent(`Lock about to be released.`, new Date().toISOString(), directoryLockPath, filePath));
            return release();
        })
        .catch((e : Error) =>
        {
            // Either the lock could not be acquired or releasing it failed
            this.eventStream.post(new DotnetLockErrorEvent(e, e.message, new Date().toISOString(), directoryLockPath, filePath));
        });
        // End Critical Section
    }

    // Protected for testing purposes
>>>>>>> 8c56d3f2
    protected getFallbackScriptPath(): string {
        return this.scriptFilePath;
    }
}
<|MERGE_RESOLUTION|>--- conflicted
+++ resolved
@@ -1,164 +1,76 @@
-/*---------------------------------------------------------------------------------------------
-*  Licensed to the .NET Foundation under one or more agreements.
-*  The .NET Foundation licenses this file to you under the MIT license.
-*--------------------------------------------------------------------------------------------*/
-import * as eol from 'eol';
-import * as fs from 'fs';
-import * as os from 'os';
-import * as path from 'path';
-import * as lockfile from 'proper-lockfile';
-import { IEventStream } from '../EventStream/EventStream';
-import {
-    DotnetFallbackInstallScriptUsed,
-    DotnetFileWriteRequestEvent,
-    DotnetInstallScriptAcquisitionCompleted,
-    DotnetInstallScriptAcquisitionError,
-    DotnetLockAcquiredEvent,
-    DotnetLockAttemptingAcquireEvent,
-    DotnetLockErrorEvent,
-    DotnetLockReleasedEvent,
-} from '../EventStream/EventStreamEvents';
-import { IExtensionState } from '../IExtensionState';
-import { WebRequestWorker } from '../Utils/WebRequestWorker';
-import { Debugging } from '../Utils/Debugging';
-import { IInstallScriptAcquisitionWorker } from './IInstallScriptAcquisitionWorker';
-import { FileUtilities } from '../Utils/FileUtilities';
-
-export class InstallScriptAcquisitionWorker implements IInstallScriptAcquisitionWorker {
-    protected webWorker: WebRequestWorker;
-    private readonly scriptAcquisitionUrl: string = 'https://dot.net/v1/dotnet-install.';
-<<<<<<< HEAD
-    private readonly scriptFilePath: string;
-    private readonly scriptFileEnding: string;
-    private readonly fileUtilities: FileUtilities;
-
-
-    constructor(extensionState: IExtensionState, private readonly eventStream: IEventStream) {
-        this.scriptFileEnding = os.platform() === 'win32' ? 'ps1' : 'sh';
-        const scriptFileName = 'dotnet-install';
-        this.scriptFilePath = path.join(__dirname, 'install scripts', `${scriptFileName}.${this.scriptFileEnding}`);
-        this.webWorker = new WebRequestWorker(extensionState, eventStream);
-        this.fileUtilities = new FileUtilities();
-    }
-
-    public async getDotnetInstallScriptPath(): Promise<string> {
-        try {
-            const script = await this.webWorker.getCachedData(this.scriptAcquisitionUrl + this.scriptFileEnding);
-=======
-    protected readonly scriptFilePath: string;
-
-    constructor(extensionState: IExtensionState, private readonly eventStream: IEventStream, private readonly timeoutTime : number) {
-        const scriptFileEnding = os.platform() === 'win32' ? 'ps1' : 'sh';
-        const scriptFileName = 'dotnet-install';
-        this.scriptFilePath = path.join(__dirname, 'install scripts', `${scriptFileName}.${scriptFileEnding}`);
-        this.webWorker = new WebRequestWorker(extensionState, eventStream, this.scriptAcquisitionUrl + scriptFileEnding, this.timeoutTime * 1000);
-    }
-
-    public async getDotnetInstallScriptPath(): Promise<string> {
-        try
-        {
-            Debugging.log('getDotnetInstallScriptPath() invoked.');
-            const script = await this.webWorker.getCachedData();
->>>>>>> 8c56d3f2
-            if (!script) {
-                Debugging.log('The request to acquire the script failed.');
-                throw new Error('Unable to get script path.');
-            }
-
-<<<<<<< HEAD
-            this.fileUtilities.writeFileOntoDisk(script, this.scriptFilePath);
-=======
-            Debugging.log('Writing the dotnet install script into a file.');
-            await this.writeScriptAsFile(script, this.scriptFilePath);
-
-            Debugging.log('The dotnet install script has been successfully written to disk. Returning the path.');
->>>>>>> 8c56d3f2
-            this.eventStream.post(new DotnetInstallScriptAcquisitionCompleted());
-            return this.scriptFilePath;
-        }
-        catch (error)
-        {
-            Debugging.log('An error occurred processing the install script.');
-            this.eventStream.post(new DotnetInstallScriptAcquisitionError(error as Error));
-
-            // Try to use fallback install script
-            const fallbackPath = this.getFallbackScriptPath();
-            if (fs.existsSync(fallbackPath)) {
-                Debugging.log('Returning the fallback script path.');
-                this.eventStream.post(new DotnetFallbackInstallScriptUsed());
-                return fallbackPath;
-            }
-
-            throw new Error(`Failed to Acquire Dotnet Install Script: ${error}`);
-        }
-    }
-
-    // Protected for testing purposes
-<<<<<<< HEAD
-=======
-    protected async writeScriptAsFile(scriptContent: string, filePath: string)
-    {
-        this.eventStream.post(new DotnetFileWriteRequestEvent(`Request to write`, new Date().toISOString(), filePath));
-
-        if (!fs.existsSync(path.dirname(filePath))) {
-            fs.mkdirSync(path.dirname(filePath), { recursive: true });
-        }
-        // Prepare to lock directory so we can check file exists atomically
-        const directoryLock = 'dir.lock';
-        const directoryLockPath = path.join(path.dirname(filePath), directoryLock);
-
-        // Begin Critical Section
-        // This check is part of a RACE CONDITION, it is technically part of the critical section as you will fail if the file DNE,
-        //  but you cant lock the file until it exists. Since there is no context in which files written by this are deleted while this can run,
-        //  theoretically, this ok. The library SHOULD provide a RAII based system for locks, but it does not.
-        if(!fs.existsSync(filePath))
-        {
-            // Create an empty file, as proper-lockfile fails to lock a file if file dne
-            this.eventStream.post(new DotnetFileWriteRequestEvent(`File did not exist upon write request.`, new Date().toISOString(), filePath));
-            fs.writeFileSync(filePath, '');
-        }
-
-        this.eventStream.post(new DotnetLockAttemptingAcquireEvent(`Lock Acquisition request to begin.`, new Date().toISOString(), directoryLockPath, filePath));
-        await lockfile.lock(filePath, { lockfilePath: directoryLockPath, retries: { retries: 10, maxTimeout: 1000 } } )
-        .then(async (release) =>
-        {
-            this.eventStream.post(new DotnetLockAcquiredEvent(`Lock Acquired.`, new Date().toISOString(), directoryLockPath, filePath));
-
-            // We would like to unlock the directory, but we can't grab a lock on the file if the directory is locked.
-            // Theoretically you could: add a new file-writer lock as a 3rd party lock ...
-            // Then, lock the file-writer, unlock the directory, then lock the file, then unlock file-writer, ...
-            // operate, then unlock file once the operation is done.
-            // For now, keep the entire directory locked.
-
-            scriptContent = eol.auto(scriptContent);
-            const existingScriptContent = fs.readFileSync(filePath).toString();
-            // fs.writeFile will replace the file if it exists.
-            // https://nodejs.org/api/fs.html#fswritefilefile-data-options-callback
-            if(scriptContent !== existingScriptContent)
-            {
-                fs.writeFileSync(filePath, scriptContent);
-                this.eventStream.post(new DotnetFileWriteRequestEvent(`File content needed to be updated.`, new Date().toISOString(), filePath));
-            }
-            else
-            {
-                this.eventStream.post(new DotnetFileWriteRequestEvent(`File content is an exact match, not writing file.`, new Date().toISOString(), filePath));
-            }
-
-            fs.chmodSync(filePath, 0o744);
-            this.eventStream.post(new DotnetLockReleasedEvent(`Lock about to be released.`, new Date().toISOString(), directoryLockPath, filePath));
-            return release();
-        })
-        .catch((e : Error) =>
-        {
-            // Either the lock could not be acquired or releasing it failed
-            this.eventStream.post(new DotnetLockErrorEvent(e, e.message, new Date().toISOString(), directoryLockPath, filePath));
-        });
-        // End Critical Section
-    }
-
-    // Protected for testing purposes
->>>>>>> 8c56d3f2
-    protected getFallbackScriptPath(): string {
-        return this.scriptFilePath;
-    }
-}
+/*---------------------------------------------------------------------------------------------
+*  Licensed to the .NET Foundation under one or more agreements.
+*  The .NET Foundation licenses this file to you under the MIT license.
+*--------------------------------------------------------------------------------------------*/
+import * as eol from 'eol';
+import * as fs from 'fs';
+import * as os from 'os';
+import * as path from 'path';
+import * as lockfile from 'proper-lockfile';
+import { IEventStream } from '../EventStream/EventStream';
+import {
+    DotnetFallbackInstallScriptUsed,
+    DotnetFileWriteRequestEvent,
+    DotnetInstallScriptAcquisitionCompleted,
+    DotnetInstallScriptAcquisitionError,
+    DotnetLockAcquiredEvent,
+    DotnetLockAttemptingAcquireEvent,
+    DotnetLockErrorEvent,
+    DotnetLockReleasedEvent,
+} from '../EventStream/EventStreamEvents';
+import { IExtensionState } from '../IExtensionState';
+import { WebRequestWorker } from '../Utils/WebRequestWorker';
+import { Debugging } from '../Utils/Debugging';
+import { IInstallScriptAcquisitionWorker } from './IInstallScriptAcquisitionWorker';
+import { FileUtilities } from '../Utils/FileUtilities';
+
+export class InstallScriptAcquisitionWorker implements IInstallScriptAcquisitionWorker {
+    protected webWorker: WebRequestWorker;
+    private readonly scriptAcquisitionUrl: string = 'https://dot.net/v1/dotnet-install.';
+    private readonly scriptFilePath: string;
+    private readonly fileUtilities: FileUtilities;
+
+
+    constructor(extensionState: IExtensionState, private readonly eventStream: IEventStream, private readonly timeoutTime : number) {
+        const scriptFileEnding = os.platform() === 'win32' ? 'ps1' : 'sh';
+        const scriptFileName = 'dotnet-install';
+        this.scriptFilePath = path.join(__dirname, 'install scripts', `${scriptFileName}.${scriptFileEnding}`);
+        this.webWorker = new WebRequestWorker(extensionState, eventStream, this.scriptAcquisitionUrl + scriptFileEnding, this.timeoutTime * 1000);
+        this.fileUtilities = new FileUtilities();
+    }
+
+    public async getDotnetInstallScriptPath(): Promise<string> {
+        try
+        {
+            Debugging.log('getDotnetInstallScriptPath() invoked.');
+            const script = await this.webWorker.getCachedData();
+            if (!script) {
+                Debugging.log('The request to acquire the script failed.');
+                throw new Error('Unable to get script path.');
+            }
+
+            await this.fileUtilities.writeFileOntoDisk(script, this.scriptFilePath, this.eventStream);
+            this.eventStream.post(new DotnetInstallScriptAcquisitionCompleted());
+            return this.scriptFilePath;
+        }
+        catch (error)
+        {
+            Debugging.log('An error occurred processing the install script.');
+            this.eventStream.post(new DotnetInstallScriptAcquisitionError(error as Error));
+
+            // Try to use fallback install script
+            const fallbackPath = this.getFallbackScriptPath();
+            if (fs.existsSync(fallbackPath)) {
+                Debugging.log('Returning the fallback script path.');
+                this.eventStream.post(new DotnetFallbackInstallScriptUsed());
+                return fallbackPath;
+            }
+
+            throw new Error(`Failed to Acquire Dotnet Install Script: ${error}`);
+        }
+    }
+
+    protected getFallbackScriptPath(): string {
+        return this.scriptFilePath;
+    }
+}