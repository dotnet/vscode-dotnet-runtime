/*---------------------------------------------------------------------------------------------
*  Licensed to the .NET Foundation under one or more agreements.
*  The .NET Foundation licenses this file to you under the MIT license.
*--------------------------------------------------------------------------------------------*/
import { IDotnetFindPathContext } from '../IDotnetFindPathContext';
import { CommandExecutor } from '../Utils/CommandExecutor';
import { ICommandExecutor } from '../Utils/ICommandExecutor';
import { IUtilityContext } from '../Utils/IUtilityContext';
import { IDotnetListInfo } from './IDotnetListInfo';
import { IAcquisitionWorkerContext } from './IAcquisitionWorkerContext';
import { IDotnetConditionValidator } from './IDotnetConditionValidator';
import * as versionUtils from './VersionUtilities';
import * as os from 'os';
import { FileUtilities } from '../Utils/FileUtilities';
import { DotnetFindPathDidNotMeetCondition, DotnetUnableToCheckPATHArchitecture } from '../EventStream/EventStreamEvents';


export class DotnetConditionValidator implements IDotnetConditionValidator
{
    public constructor(private readonly workerContext : IAcquisitionWorkerContext, private readonly utilityContext : IUtilityContext, private executor? : ICommandExecutor)
    {
        this.executor ??= new CommandExecutor(this.workerContext, this.utilityContext);
    }

    public async dotnetMeetsRequirement(dotnetExecutablePath: string, requirement : IDotnetFindPathContext) : Promise<boolean>
    {
<<<<<<< HEAD
        const availableRuntimes = requirement.acquireContext.mode === 'sdk' ? [] : await this.getRuntimes(dotnetExecutablePath);
        const requestedMajorMinor = versionUtils.getMajorMinor(requirement.acquireContext.version, this.workerContext.eventStream, this.workerContext);
=======
        const availableRuntimes = await this.getRuntimes(dotnetExecutablePath);
>>>>>>> c86868ff
        const hostArch = await this.getHostArchitecture(dotnetExecutablePath, requirement);

        if(availableRuntimes.some((runtime) =>
            {
                return runtime.mode === requirement.acquireContext.mode && this.stringArchitectureMeetsRequirement(hostArch, requirement.acquireContext.architecture) &&
                    this.stringVersionMeetsRequirement(runtime.version, requirement.acquireContext.version, requirement);
            }))
        {
            return true;
        }
        else
        {
            const availableSDKs = await this.getSDKs(dotnetExecutablePath);
            if(availableSDKs.some((sdk) =>
                {
                    // The SDK includes the Runtime, ASP.NET Core Runtime, and Windows Desktop Runtime. So, we don't need to check the mode.
                    return this.stringArchitectureMeetsRequirement(hostArch, requirement.acquireContext.architecture) && this.stringVersionMeetsRequirement(sdk.version, requirement.acquireContext.version, requirement);
                }))
            {
                return true;
            }
            else
            {
                this.workerContext.eventStream.post(new DotnetFindPathDidNotMeetCondition(`${dotnetExecutablePath} did NOT satisfy the conditions: hostArch: ${hostArch}, requiredArch: ${requirement.acquireContext.architecture},
                    required version: ${requirement.acquireContext.version}, required mode: ${requirement.acquireContext.mode}`));
            }
        }

        return false;
    }

    /**
     *
     * @param hostPath The path to the dotnet executable
     * @returns The architecture of the dotnet host from the PATH, in dotnet info string format
     * The .NET Host will only list versions of the runtime and sdk that match its architecture.
     * Thus, any runtime or sdk that it prints out will be the same architecture as the host.
     * This information is not always accurate as dotnet info is subject to change.
     *
     * @remarks Will return '' if the architecture cannot be determined for some peculiar reason (e.g. dotnet --info is broken or changed).
     */
    // eslint-disable-next-line @typescript-eslint/require-await
    private async getHostArchitecture(hostPath : string, requirement : IDotnetFindPathContext) : Promise<string>
    {
        // dotnet --info is not machine-readable and subject to breaking changes. See https://github.com/dotnet/sdk/issues/33697 and https://github.com/dotnet/runtime/issues/98735/
        // Unfortunately even with a new API, that might not go in until .NET 10 and beyond, so we have to rely on dotnet --info for now.*/

        const infoCommand = CommandExecutor.makeCommand(`"${hostPath}"`, ['--info']);
        const envWithForceEnglish = process.env;
        envWithForceEnglish.DOTNET_CLI_UI_LANGUAGE = 'en-US';
        // System may not have english installed, but CDK already calls this without issue -- the .NET SDK language invocation is also wrapped by a runtime library and natively includes english assets
        const hostArch = await (this.executor!).execute(infoCommand, { env: envWithForceEnglish }, false).then((result) =>
        {
            const lines = result.stdout.split('\n').map((line) => line.trim()).filter((line) => line.length > 0);
            // This is subject to change but there is no good alternative to do this
            const archLine = lines.find((line) => line.startsWith('Architecture:'));
            if(archLine === undefined)
            {
                this.workerContext.eventStream.post(new DotnetUnableToCheckPATHArchitecture(`Could not find the architecture of the dotnet host ${hostPath}. If this host does not match the architecture ${requirement.acquireContext.architecture}:
Please set the PATH to a dotnet host that matches the architecture ${requirement.acquireContext.architecture}. An incorrect architecture will cause instability for the extension ${requirement.acquireContext.requestingExtensionId}.`));
                if(process.env.DOTNET_INSTALL_TOOL_DONT_ACCEPT_UNKNOWN_ARCH === '1')
                {
                    return 'unknown'; // Bad value to cause failure mismatch, which will become 'auto'
                }
                else
                {
                    return '';
                }
            }
            const arch = archLine.split(' ')[1];
            return arch;
        });

        return hostArch;
    }

    public async getSDKs(existingPath : string) : Promise<IDotnetListInfo[]>
    {
        const findSDKsCommand = await this.setCodePage() ? CommandExecutor.makeCommand(`chcp`, [`65001`, `|`,`"${existingPath}"`, '--list-sdks']) :
            CommandExecutor.makeCommand(`"${existingPath}"`, ['--list-sdks']);

        const sdkInfo = await (this.executor!).execute(findSDKsCommand, undefined, false).then((result) =>
        {
            const sdks = result.stdout.split('\n').map((line) => line.trim()).filter((line) => line.length > 0);
            const sdkInfos : IDotnetListInfo[] = sdks.map((sdk) =>
            {
                const parts = sdk.split(' ', 2);
                return {
                    mode: 'sdk',
                    version: parts[0],
                    directory: sdk.split(' ').slice(1).join(' ').slice(1, -1) // need to remove the brackets from the path [path]
                } as IDotnetListInfo;
            }).filter(x => x !== null) as IDotnetListInfo[];

            return sdkInfos;
        });

        return sdkInfo;
    }

    private async setCodePage() : Promise<boolean>
    {
        // For Windows, we need to change the code page to UTF-8 to handle the output of the command. https://github.com/nodejs/node-v0.x-archive/issues/2190
        // Only certain builds of windows support UTF 8 so we need to check that we can use it.
        return os.platform() === 'win32' ? (await this.executor!.tryFindWorkingCommand([CommandExecutor.makeCommand('chcp', ['65001'])])) !== null : false;
    }

    private stringVersionMeetsRequirement(availableVersion : string, requestedVersion : string, requirement : IDotnetFindPathContext) : boolean
    {
        const availableMajor = Number(versionUtils.getMajor(availableVersion, this.workerContext.eventStream, this.workerContext));
        const requestedMajor = Number(versionUtils.getMajor(requestedVersion, this.workerContext.eventStream, this.workerContext));
        const requestedPatchStr : string | null = requirement.acquireContext.mode !== 'sdk' ? versionUtils.getRuntimePatchVersionString(requestedVersion, this.workerContext.eventStream, this.workerContext)
            : versionUtils.getSDKCompleteBandAndPatchVersionString(requestedVersion, this.workerContext.eventStream, this.workerContext);
        const requestedPatch = requestedPatchStr ? Number(requestedPatchStr) : null;

        if(availableMajor === requestedMajor)
        {
            const availableMinor = Number(versionUtils.getMinor(availableVersion, this.workerContext.eventStream, this.workerContext));
            const requestedMinor = Number(versionUtils.getMinor(requestedVersion, this.workerContext.eventStream, this.workerContext));

            if(availableMinor === requestedMinor && requestedPatch)
            {
                const availablePatchStr : string | null = requirement.acquireContext.mode !== 'sdk' ? versionUtils.getRuntimePatchVersionString(availableVersion, this.workerContext.eventStream, this.workerContext)
                    : versionUtils.getSDKCompleteBandAndPatchVersionString(availableVersion, this.workerContext.eventStream, this.workerContext);
                const availablePatch = availablePatchStr ? Number(availablePatchStr) : null;
                switch(requirement.versionSpecRequirement)
                {
                    case 'equal':
                        return availablePatch === requestedPatch;
                    case 'greater_than_or_equal':
                        // the 'availablePatch' must exist, since the version is from --list-runtimes or --list-sdks.
                        return availablePatch! >= requestedPatch;
                    case 'less_than_or_equal':
                        return availablePatch! <= requestedPatch;
                }
            }
            else
            {
                switch(requirement.versionSpecRequirement)
                {
                    case 'equal':
                        return availableMinor === requestedMinor;
                    case 'greater_than_or_equal':
                        return availableMinor >= requestedMinor;
                    case 'less_than_or_equal':
                        return availableMinor <= requestedMinor;
                }
            }
        }
        else
        {
            switch(requirement.versionSpecRequirement)
            {
                case 'equal':
                    return false;
                case 'greater_than_or_equal':
                    return availableMajor >= requestedMajor;
                case 'less_than_or_equal':
                    return availableMajor <= requestedMajor;
            }
        }
    }

    private stringArchitectureMeetsRequirement(outputArchitecture : string, requiredArchitecture : string | null | undefined) : boolean
    {
        return !requiredArchitecture || outputArchitecture === '' || FileUtilities.dotnetInfoArchToNodeArch(outputArchitecture, this.workerContext.eventStream) === requiredArchitecture;
    }

    public async getRuntimes(existingPath : string) : Promise<IDotnetListInfo[]>
    {
        const findRuntimesCommand = await this.setCodePage() ? CommandExecutor.makeCommand(`chcp`, [`65001`, `|`,`"${existingPath}"`, '--list-runtimes']) :
            CommandExecutor.makeCommand(`"${existingPath}"`, ['--list-runtimes']);

        const windowsDesktopString = 'Microsoft.WindowsDesktop.App';
        const aspnetCoreString = 'Microsoft.AspNetCore.App';
        const runtimeString = 'Microsoft.NETCore.App';

        const runtimeInfo = await (this.executor!).execute(findRuntimesCommand, undefined, false).then((result) =>
        {
            const runtimes = result.stdout.split('\n').map((line) => line.trim()).filter((line) => line.length > 0);
            const runtimeInfos : IDotnetListInfo[] = runtimes.map((runtime) =>
            {
                const parts = runtime.split(' ', 3); // account for spaces in PATH, no space should appear before then and luckily path is last
                return {
                    mode: parts[0] === aspnetCoreString ? 'aspnetcore' : parts[0] === runtimeString ? 'runtime' : 'sdk', // sdk is a placeholder for windows desktop, will never match since this is for runtime search only
                    version: parts[1],
                    directory: runtime.split(' ').slice(2).join(' ').slice(1, -1) // account for spaces in PATH, no space should appear before then and luckily path is last.
                    // the 2nd slice needs to remove the brackets from the path [path]
                } as IDotnetListInfo;
            }).filter(x => x !== null) as IDotnetListInfo[];

            return runtimeInfos;
        });

        return runtimeInfo;
    }
}<|MERGE_RESOLUTION|>--- conflicted
+++ resolved
@@ -1,229 +1,224 @@
-/*---------------------------------------------------------------------------------------------
-*  Licensed to the .NET Foundation under one or more agreements.
-*  The .NET Foundation licenses this file to you under the MIT license.
-*--------------------------------------------------------------------------------------------*/
-import { IDotnetFindPathContext } from '../IDotnetFindPathContext';
-import { CommandExecutor } from '../Utils/CommandExecutor';
-import { ICommandExecutor } from '../Utils/ICommandExecutor';
-import { IUtilityContext } from '../Utils/IUtilityContext';
-import { IDotnetListInfo } from './IDotnetListInfo';
-import { IAcquisitionWorkerContext } from './IAcquisitionWorkerContext';
-import { IDotnetConditionValidator } from './IDotnetConditionValidator';
-import * as versionUtils from './VersionUtilities';
-import * as os from 'os';
-import { FileUtilities } from '../Utils/FileUtilities';
-import { DotnetFindPathDidNotMeetCondition, DotnetUnableToCheckPATHArchitecture } from '../EventStream/EventStreamEvents';
-
-
-export class DotnetConditionValidator implements IDotnetConditionValidator
-{
-    public constructor(private readonly workerContext : IAcquisitionWorkerContext, private readonly utilityContext : IUtilityContext, private executor? : ICommandExecutor)
-    {
-        this.executor ??= new CommandExecutor(this.workerContext, this.utilityContext);
-    }
-
-    public async dotnetMeetsRequirement(dotnetExecutablePath: string, requirement : IDotnetFindPathContext) : Promise<boolean>
-    {
-<<<<<<< HEAD
-        const availableRuntimes = requirement.acquireContext.mode === 'sdk' ? [] : await this.getRuntimes(dotnetExecutablePath);
-        const requestedMajorMinor = versionUtils.getMajorMinor(requirement.acquireContext.version, this.workerContext.eventStream, this.workerContext);
-=======
-        const availableRuntimes = await this.getRuntimes(dotnetExecutablePath);
->>>>>>> c86868ff
-        const hostArch = await this.getHostArchitecture(dotnetExecutablePath, requirement);
-
-        if(availableRuntimes.some((runtime) =>
-            {
-                return runtime.mode === requirement.acquireContext.mode && this.stringArchitectureMeetsRequirement(hostArch, requirement.acquireContext.architecture) &&
-                    this.stringVersionMeetsRequirement(runtime.version, requirement.acquireContext.version, requirement);
-            }))
-        {
-            return true;
-        }
-        else
-        {
-            const availableSDKs = await this.getSDKs(dotnetExecutablePath);
-            if(availableSDKs.some((sdk) =>
-                {
-                    // The SDK includes the Runtime, ASP.NET Core Runtime, and Windows Desktop Runtime. So, we don't need to check the mode.
-                    return this.stringArchitectureMeetsRequirement(hostArch, requirement.acquireContext.architecture) && this.stringVersionMeetsRequirement(sdk.version, requirement.acquireContext.version, requirement);
-                }))
-            {
-                return true;
-            }
-            else
-            {
-                this.workerContext.eventStream.post(new DotnetFindPathDidNotMeetCondition(`${dotnetExecutablePath} did NOT satisfy the conditions: hostArch: ${hostArch}, requiredArch: ${requirement.acquireContext.architecture},
-                    required version: ${requirement.acquireContext.version}, required mode: ${requirement.acquireContext.mode}`));
-            }
-        }
-
-        return false;
-    }
-
-    /**
-     *
-     * @param hostPath The path to the dotnet executable
-     * @returns The architecture of the dotnet host from the PATH, in dotnet info string format
-     * The .NET Host will only list versions of the runtime and sdk that match its architecture.
-     * Thus, any runtime or sdk that it prints out will be the same architecture as the host.
-     * This information is not always accurate as dotnet info is subject to change.
-     *
-     * @remarks Will return '' if the architecture cannot be determined for some peculiar reason (e.g. dotnet --info is broken or changed).
-     */
-    // eslint-disable-next-line @typescript-eslint/require-await
-    private async getHostArchitecture(hostPath : string, requirement : IDotnetFindPathContext) : Promise<string>
-    {
-        // dotnet --info is not machine-readable and subject to breaking changes. See https://github.com/dotnet/sdk/issues/33697 and https://github.com/dotnet/runtime/issues/98735/
-        // Unfortunately even with a new API, that might not go in until .NET 10 and beyond, so we have to rely on dotnet --info for now.*/
-
-        const infoCommand = CommandExecutor.makeCommand(`"${hostPath}"`, ['--info']);
-        const envWithForceEnglish = process.env;
-        envWithForceEnglish.DOTNET_CLI_UI_LANGUAGE = 'en-US';
-        // System may not have english installed, but CDK already calls this without issue -- the .NET SDK language invocation is also wrapped by a runtime library and natively includes english assets
-        const hostArch = await (this.executor!).execute(infoCommand, { env: envWithForceEnglish }, false).then((result) =>
-        {
-            const lines = result.stdout.split('\n').map((line) => line.trim()).filter((line) => line.length > 0);
-            // This is subject to change but there is no good alternative to do this
-            const archLine = lines.find((line) => line.startsWith('Architecture:'));
-            if(archLine === undefined)
-            {
-                this.workerContext.eventStream.post(new DotnetUnableToCheckPATHArchitecture(`Could not find the architecture of the dotnet host ${hostPath}. If this host does not match the architecture ${requirement.acquireContext.architecture}:
-Please set the PATH to a dotnet host that matches the architecture ${requirement.acquireContext.architecture}. An incorrect architecture will cause instability for the extension ${requirement.acquireContext.requestingExtensionId}.`));
-                if(process.env.DOTNET_INSTALL_TOOL_DONT_ACCEPT_UNKNOWN_ARCH === '1')
-                {
-                    return 'unknown'; // Bad value to cause failure mismatch, which will become 'auto'
-                }
-                else
-                {
-                    return '';
-                }
-            }
-            const arch = archLine.split(' ')[1];
-            return arch;
-        });
-
-        return hostArch;
-    }
-
-    public async getSDKs(existingPath : string) : Promise<IDotnetListInfo[]>
-    {
-        const findSDKsCommand = await this.setCodePage() ? CommandExecutor.makeCommand(`chcp`, [`65001`, `|`,`"${existingPath}"`, '--list-sdks']) :
-            CommandExecutor.makeCommand(`"${existingPath}"`, ['--list-sdks']);
-
-        const sdkInfo = await (this.executor!).execute(findSDKsCommand, undefined, false).then((result) =>
-        {
-            const sdks = result.stdout.split('\n').map((line) => line.trim()).filter((line) => line.length > 0);
-            const sdkInfos : IDotnetListInfo[] = sdks.map((sdk) =>
-            {
-                const parts = sdk.split(' ', 2);
-                return {
-                    mode: 'sdk',
-                    version: parts[0],
-                    directory: sdk.split(' ').slice(1).join(' ').slice(1, -1) // need to remove the brackets from the path [path]
-                } as IDotnetListInfo;
-            }).filter(x => x !== null) as IDotnetListInfo[];
-
-            return sdkInfos;
-        });
-
-        return sdkInfo;
-    }
-
-    private async setCodePage() : Promise<boolean>
-    {
-        // For Windows, we need to change the code page to UTF-8 to handle the output of the command. https://github.com/nodejs/node-v0.x-archive/issues/2190
-        // Only certain builds of windows support UTF 8 so we need to check that we can use it.
-        return os.platform() === 'win32' ? (await this.executor!.tryFindWorkingCommand([CommandExecutor.makeCommand('chcp', ['65001'])])) !== null : false;
-    }
-
-    private stringVersionMeetsRequirement(availableVersion : string, requestedVersion : string, requirement : IDotnetFindPathContext) : boolean
-    {
-        const availableMajor = Number(versionUtils.getMajor(availableVersion, this.workerContext.eventStream, this.workerContext));
-        const requestedMajor = Number(versionUtils.getMajor(requestedVersion, this.workerContext.eventStream, this.workerContext));
-        const requestedPatchStr : string | null = requirement.acquireContext.mode !== 'sdk' ? versionUtils.getRuntimePatchVersionString(requestedVersion, this.workerContext.eventStream, this.workerContext)
-            : versionUtils.getSDKCompleteBandAndPatchVersionString(requestedVersion, this.workerContext.eventStream, this.workerContext);
-        const requestedPatch = requestedPatchStr ? Number(requestedPatchStr) : null;
-
-        if(availableMajor === requestedMajor)
-        {
-            const availableMinor = Number(versionUtils.getMinor(availableVersion, this.workerContext.eventStream, this.workerContext));
-            const requestedMinor = Number(versionUtils.getMinor(requestedVersion, this.workerContext.eventStream, this.workerContext));
-
-            if(availableMinor === requestedMinor && requestedPatch)
-            {
-                const availablePatchStr : string | null = requirement.acquireContext.mode !== 'sdk' ? versionUtils.getRuntimePatchVersionString(availableVersion, this.workerContext.eventStream, this.workerContext)
-                    : versionUtils.getSDKCompleteBandAndPatchVersionString(availableVersion, this.workerContext.eventStream, this.workerContext);
-                const availablePatch = availablePatchStr ? Number(availablePatchStr) : null;
-                switch(requirement.versionSpecRequirement)
-                {
-                    case 'equal':
-                        return availablePatch === requestedPatch;
-                    case 'greater_than_or_equal':
-                        // the 'availablePatch' must exist, since the version is from --list-runtimes or --list-sdks.
-                        return availablePatch! >= requestedPatch;
-                    case 'less_than_or_equal':
-                        return availablePatch! <= requestedPatch;
-                }
-            }
-            else
-            {
-                switch(requirement.versionSpecRequirement)
-                {
-                    case 'equal':
-                        return availableMinor === requestedMinor;
-                    case 'greater_than_or_equal':
-                        return availableMinor >= requestedMinor;
-                    case 'less_than_or_equal':
-                        return availableMinor <= requestedMinor;
-                }
-            }
-        }
-        else
-        {
-            switch(requirement.versionSpecRequirement)
-            {
-                case 'equal':
-                    return false;
-                case 'greater_than_or_equal':
-                    return availableMajor >= requestedMajor;
-                case 'less_than_or_equal':
-                    return availableMajor <= requestedMajor;
-            }
-        }
-    }
-
-    private stringArchitectureMeetsRequirement(outputArchitecture : string, requiredArchitecture : string | null | undefined) : boolean
-    {
-        return !requiredArchitecture || outputArchitecture === '' || FileUtilities.dotnetInfoArchToNodeArch(outputArchitecture, this.workerContext.eventStream) === requiredArchitecture;
-    }
-
-    public async getRuntimes(existingPath : string) : Promise<IDotnetListInfo[]>
-    {
-        const findRuntimesCommand = await this.setCodePage() ? CommandExecutor.makeCommand(`chcp`, [`65001`, `|`,`"${existingPath}"`, '--list-runtimes']) :
-            CommandExecutor.makeCommand(`"${existingPath}"`, ['--list-runtimes']);
-
-        const windowsDesktopString = 'Microsoft.WindowsDesktop.App';
-        const aspnetCoreString = 'Microsoft.AspNetCore.App';
-        const runtimeString = 'Microsoft.NETCore.App';
-
-        const runtimeInfo = await (this.executor!).execute(findRuntimesCommand, undefined, false).then((result) =>
-        {
-            const runtimes = result.stdout.split('\n').map((line) => line.trim()).filter((line) => line.length > 0);
-            const runtimeInfos : IDotnetListInfo[] = runtimes.map((runtime) =>
-            {
-                const parts = runtime.split(' ', 3); // account for spaces in PATH, no space should appear before then and luckily path is last
-                return {
-                    mode: parts[0] === aspnetCoreString ? 'aspnetcore' : parts[0] === runtimeString ? 'runtime' : 'sdk', // sdk is a placeholder for windows desktop, will never match since this is for runtime search only
-                    version: parts[1],
-                    directory: runtime.split(' ').slice(2).join(' ').slice(1, -1) // account for spaces in PATH, no space should appear before then and luckily path is last.
-                    // the 2nd slice needs to remove the brackets from the path [path]
-                } as IDotnetListInfo;
-            }).filter(x => x !== null) as IDotnetListInfo[];
-
-            return runtimeInfos;
-        });
-
-        return runtimeInfo;
-    }
+/*---------------------------------------------------------------------------------------------
+*  Licensed to the .NET Foundation under one or more agreements.
+*  The .NET Foundation licenses this file to you under the MIT license.
+*--------------------------------------------------------------------------------------------*/
+import { IDotnetFindPathContext } from '../IDotnetFindPathContext';
+import { CommandExecutor } from '../Utils/CommandExecutor';
+import { ICommandExecutor } from '../Utils/ICommandExecutor';
+import { IUtilityContext } from '../Utils/IUtilityContext';
+import { IDotnetListInfo } from './IDotnetListInfo';
+import { IAcquisitionWorkerContext } from './IAcquisitionWorkerContext';
+import { IDotnetConditionValidator } from './IDotnetConditionValidator';
+import * as versionUtils from './VersionUtilities';
+import * as os from 'os';
+import { FileUtilities } from '../Utils/FileUtilities';
+import { DotnetFindPathDidNotMeetCondition, DotnetUnableToCheckPATHArchitecture } from '../EventStream/EventStreamEvents';
+
+
+export class DotnetConditionValidator implements IDotnetConditionValidator
+{
+    public constructor(private readonly workerContext : IAcquisitionWorkerContext, private readonly utilityContext : IUtilityContext, private executor? : ICommandExecutor)
+    {
+        this.executor ??= new CommandExecutor(this.workerContext, this.utilityContext);
+    }
+
+    public async dotnetMeetsRequirement(dotnetExecutablePath: string, requirement : IDotnetFindPathContext) : Promise<boolean>
+    {
+        const availableRuntimes = requirement.acquireContext.mode === 'sdk' ? [] : await this.getRuntimes(dotnetExecutablePath);
+        const hostArch = await this.getHostArchitecture(dotnetExecutablePath, requirement);
+
+        if(availableRuntimes.some((runtime) =>
+            {
+                return runtime.mode === requirement.acquireContext.mode && this.stringArchitectureMeetsRequirement(hostArch, requirement.acquireContext.architecture) &&
+                    this.stringVersionMeetsRequirement(runtime.version, requirement.acquireContext.version, requirement);
+            }))
+        {
+            return true;
+        }
+        else
+        {
+            const availableSDKs = await this.getSDKs(dotnetExecutablePath);
+            if(availableSDKs.some((sdk) =>
+                {
+                    // The SDK includes the Runtime, ASP.NET Core Runtime, and Windows Desktop Runtime. So, we don't need to check the mode.
+                    return this.stringArchitectureMeetsRequirement(hostArch, requirement.acquireContext.architecture) && this.stringVersionMeetsRequirement(sdk.version, requirement.acquireContext.version, requirement);
+                }))
+            {
+                return true;
+            }
+            else
+            {
+                this.workerContext.eventStream.post(new DotnetFindPathDidNotMeetCondition(`${dotnetExecutablePath} did NOT satisfy the conditions: hostArch: ${hostArch}, requiredArch: ${requirement.acquireContext.architecture},
+                    required version: ${requirement.acquireContext.version}, required mode: ${requirement.acquireContext.mode}`));
+            }
+        }
+
+        return false;
+    }
+
+    /**
+     *
+     * @param hostPath The path to the dotnet executable
+     * @returns The architecture of the dotnet host from the PATH, in dotnet info string format
+     * The .NET Host will only list versions of the runtime and sdk that match its architecture.
+     * Thus, any runtime or sdk that it prints out will be the same architecture as the host.
+     * This information is not always accurate as dotnet info is subject to change.
+     *
+     * @remarks Will return '' if the architecture cannot be determined for some peculiar reason (e.g. dotnet --info is broken or changed).
+     */
+    // eslint-disable-next-line @typescript-eslint/require-await
+    private async getHostArchitecture(hostPath : string, requirement : IDotnetFindPathContext) : Promise<string>
+    {
+        // dotnet --info is not machine-readable and subject to breaking changes. See https://github.com/dotnet/sdk/issues/33697 and https://github.com/dotnet/runtime/issues/98735/
+        // Unfortunately even with a new API, that might not go in until .NET 10 and beyond, so we have to rely on dotnet --info for now.*/
+
+        const infoCommand = CommandExecutor.makeCommand(`"${hostPath}"`, ['--info']);
+        const envWithForceEnglish = process.env;
+        envWithForceEnglish.DOTNET_CLI_UI_LANGUAGE = 'en-US';
+        // System may not have english installed, but CDK already calls this without issue -- the .NET SDK language invocation is also wrapped by a runtime library and natively includes english assets
+        const hostArch = await (this.executor!).execute(infoCommand, { env: envWithForceEnglish }, false).then((result) =>
+        {
+            const lines = result.stdout.split('\n').map((line) => line.trim()).filter((line) => line.length > 0);
+            // This is subject to change but there is no good alternative to do this
+            const archLine = lines.find((line) => line.startsWith('Architecture:'));
+            if(archLine === undefined)
+            {
+                this.workerContext.eventStream.post(new DotnetUnableToCheckPATHArchitecture(`Could not find the architecture of the dotnet host ${hostPath}. If this host does not match the architecture ${requirement.acquireContext.architecture}:
+Please set the PATH to a dotnet host that matches the architecture ${requirement.acquireContext.architecture}. An incorrect architecture will cause instability for the extension ${requirement.acquireContext.requestingExtensionId}.`));
+                if(process.env.DOTNET_INSTALL_TOOL_DONT_ACCEPT_UNKNOWN_ARCH === '1')
+                {
+                    return 'unknown'; // Bad value to cause failure mismatch, which will become 'auto'
+                }
+                else
+                {
+                    return '';
+                }
+            }
+            const arch = archLine.split(' ')[1];
+            return arch;
+        });
+
+        return hostArch;
+    }
+
+    public async getSDKs(existingPath : string) : Promise<IDotnetListInfo[]>
+    {
+        const findSDKsCommand = await this.setCodePage() ? CommandExecutor.makeCommand(`chcp`, [`65001`, `|`,`"${existingPath}"`, '--list-sdks']) :
+            CommandExecutor.makeCommand(`"${existingPath}"`, ['--list-sdks']);
+
+        const sdkInfo = await (this.executor!).execute(findSDKsCommand, undefined, false).then((result) =>
+        {
+            const sdks = result.stdout.split('\n').map((line) => line.trim()).filter((line) => line.length > 0);
+            const sdkInfos : IDotnetListInfo[] = sdks.map((sdk) =>
+            {
+                const parts = sdk.split(' ', 2);
+                return {
+                    mode: 'sdk',
+                    version: parts[0],
+                    directory: sdk.split(' ').slice(1).join(' ').slice(1, -1) // need to remove the brackets from the path [path]
+                } as IDotnetListInfo;
+            }).filter(x => x !== null) as IDotnetListInfo[];
+
+            return sdkInfos;
+        });
+
+        return sdkInfo;
+    }
+
+    private async setCodePage() : Promise<boolean>
+    {
+        // For Windows, we need to change the code page to UTF-8 to handle the output of the command. https://github.com/nodejs/node-v0.x-archive/issues/2190
+        // Only certain builds of windows support UTF 8 so we need to check that we can use it.
+        return os.platform() === 'win32' ? (await this.executor!.tryFindWorkingCommand([CommandExecutor.makeCommand('chcp', ['65001'])])) !== null : false;
+    }
+
+    private stringVersionMeetsRequirement(availableVersion : string, requestedVersion : string, requirement : IDotnetFindPathContext) : boolean
+    {
+        const availableMajor = Number(versionUtils.getMajor(availableVersion, this.workerContext.eventStream, this.workerContext));
+        const requestedMajor = Number(versionUtils.getMajor(requestedVersion, this.workerContext.eventStream, this.workerContext));
+        const requestedPatchStr : string | null = requirement.acquireContext.mode !== 'sdk' ? versionUtils.getRuntimePatchVersionString(requestedVersion, this.workerContext.eventStream, this.workerContext)
+            : versionUtils.getSDKCompleteBandAndPatchVersionString(requestedVersion, this.workerContext.eventStream, this.workerContext);
+        const requestedPatch = requestedPatchStr ? Number(requestedPatchStr) : null;
+
+        if(availableMajor === requestedMajor)
+        {
+            const availableMinor = Number(versionUtils.getMinor(availableVersion, this.workerContext.eventStream, this.workerContext));
+            const requestedMinor = Number(versionUtils.getMinor(requestedVersion, this.workerContext.eventStream, this.workerContext));
+
+            if(availableMinor === requestedMinor && requestedPatch)
+            {
+                const availablePatchStr : string | null = requirement.acquireContext.mode !== 'sdk' ? versionUtils.getRuntimePatchVersionString(availableVersion, this.workerContext.eventStream, this.workerContext)
+                    : versionUtils.getSDKCompleteBandAndPatchVersionString(availableVersion, this.workerContext.eventStream, this.workerContext);
+                const availablePatch = availablePatchStr ? Number(availablePatchStr) : null;
+                switch(requirement.versionSpecRequirement)
+                {
+                    case 'equal':
+                        return availablePatch === requestedPatch;
+                    case 'greater_than_or_equal':
+                        // the 'availablePatch' must exist, since the version is from --list-runtimes or --list-sdks.
+                        return availablePatch! >= requestedPatch;
+                    case 'less_than_or_equal':
+                        return availablePatch! <= requestedPatch;
+                }
+            }
+            else
+            {
+                switch(requirement.versionSpecRequirement)
+                {
+                    case 'equal':
+                        return availableMinor === requestedMinor;
+                    case 'greater_than_or_equal':
+                        return availableMinor >= requestedMinor;
+                    case 'less_than_or_equal':
+                        return availableMinor <= requestedMinor;
+                }
+            }
+        }
+        else
+        {
+            switch(requirement.versionSpecRequirement)
+            {
+                case 'equal':
+                    return false;
+                case 'greater_than_or_equal':
+                    return availableMajor >= requestedMajor;
+                case 'less_than_or_equal':
+                    return availableMajor <= requestedMajor;
+            }
+        }
+    }
+
+    private stringArchitectureMeetsRequirement(outputArchitecture : string, requiredArchitecture : string | null | undefined) : boolean
+    {
+        return !requiredArchitecture || outputArchitecture === '' || FileUtilities.dotnetInfoArchToNodeArch(outputArchitecture, this.workerContext.eventStream) === requiredArchitecture;
+    }
+
+    public async getRuntimes(existingPath : string) : Promise<IDotnetListInfo[]>
+    {
+        const findRuntimesCommand = await this.setCodePage() ? CommandExecutor.makeCommand(`chcp`, [`65001`, `|`,`"${existingPath}"`, '--list-runtimes']) :
+            CommandExecutor.makeCommand(`"${existingPath}"`, ['--list-runtimes']);
+
+        const windowsDesktopString = 'Microsoft.WindowsDesktop.App';
+        const aspnetCoreString = 'Microsoft.AspNetCore.App';
+        const runtimeString = 'Microsoft.NETCore.App';
+
+        const runtimeInfo = await (this.executor!).execute(findRuntimesCommand, undefined, false).then((result) =>
+        {
+            const runtimes = result.stdout.split('\n').map((line) => line.trim()).filter((line) => line.length > 0);
+            const runtimeInfos : IDotnetListInfo[] = runtimes.map((runtime) =>
+            {
+                const parts = runtime.split(' ', 3); // account for spaces in PATH, no space should appear before then and luckily path is last
+                return {
+                    mode: parts[0] === aspnetCoreString ? 'aspnetcore' : parts[0] === runtimeString ? 'runtime' : 'sdk', // sdk is a placeholder for windows desktop, will never match since this is for runtime search only
+                    version: parts[1],
+                    directory: runtime.split(' ').slice(2).join(' ').slice(1, -1) // account for spaces in PATH, no space should appear before then and luckily path is last.
+                    // the 2nd slice needs to remove the brackets from the path [path]
+                } as IDotnetListInfo;
+            }).filter(x => x !== null) as IDotnetListInfo[];
+
+            return runtimeInfos;
+        });
+
+        return runtimeInfo;
+    }
 }