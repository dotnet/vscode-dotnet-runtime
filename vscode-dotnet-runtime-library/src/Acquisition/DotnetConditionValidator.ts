--- conflicted
+++ resolved
@@ -1,402 +1,367 @@
-/*---------------------------------------------------------------------------------------------
-*  Licensed to the .NET Foundation under one or more agreements.
-*  The .NET Foundation licenses this file to you under the MIT license.
-*--------------------------------------------------------------------------------------------*/
-import { DotnetConditionsValidated, DotnetFindPathDidNotMeetCondition, DotnetUnableToCheckPATHArchitecture } from '../EventStream/EventStreamEvents';
-import { IDotnetFindPathContext } from '../IDotnetFindPathContext';
-import { CommandExecutor } from '../Utils/CommandExecutor';
-<<<<<<< HEAD
-import { ExecutableArchitectureDetector } from '../Utils/ExecutableArchitectureDetector';
-=======
-import { CommandExecutorCommand } from '../Utils/CommandExecutorCommand';
->>>>>>> 58f8f734
-import { FileUtilities } from '../Utils/FileUtilities';
-import { ICommandExecutor } from '../Utils/ICommandExecutor';
-import { IUtilityContext } from '../Utils/IUtilityContext';
-import { DOTNET_INFORMATION_CACHE_DURATION_MS } from './CacheTimeConstants';
-import { DotnetCoreAcquisitionWorker } from './DotnetCoreAcquisitionWorker';
-import { IAcquisitionWorkerContext } from './IAcquisitionWorkerContext';
-import { IDotnetConditionValidator } from './IDotnetConditionValidator';
-import { IDotnetListInfo } from './IDotnetListInfo';
-import { InstallRecordWithPath } from './InstallRecordWithPath';
-import * as versionUtils from './VersionUtilities';
-
-type simplifiedVersionSpec = 'equal' | 'greater_than_or_equal' | 'less_than_or_equal' |
-    'latestPatch' | 'latestFeature';
-
-export class DotnetConditionValidator implements IDotnetConditionValidator
-{
-    public constructor(private readonly workerContext: IAcquisitionWorkerContext, private readonly utilityContext: IUtilityContext, private executor?: ICommandExecutor)
-    {
-        this.executor ??= new CommandExecutor(this.workerContext, this.utilityContext);
-    }
-
-    public async dotnetMeetsRequirement(dotnetExecutablePath: string, requirement: IDotnetFindPathContext): Promise<boolean>
-    {
-<<<<<<< HEAD
-        let hostArch = new ExecutableArchitectureDetector().getExecutableArchitecture(dotnetExecutablePath);
-=======
-        let hostArch = '';
-        const oldLookup = process.env.DOTNET_MULTILEVEL_LOOKUP;
-        // This is deprecated but still needed to scan .NET 6 and below
-        process.env.DOTNET_MULTILEVEL_LOOKUP = '0'; // make it so --list-runtimes only finds the runtimes on that path: https://learn.microsoft.com/en-us/dotnet/core/compatibility/deployment/7.0/multilevel-lookup#reason-for-change
->>>>>>> 58f8f734
-
-        try
-        {
-<<<<<<< HEAD
-            const availableSDKs = await this.getSDKs(dotnetExecutablePath, requirement.acquireContext.architecture ?? DotnetCoreAcquisitionWorker.defaultArchitecture(), ExecutableArchitectureDetector.IsKnownArchitecture(hostArch));
-            const finalHostArch = ExecutableArchitectureDetector.IsKnownArchitecture(hostArch) ? hostArch : availableSDKs?.at(0)?.architecture ?? await this.getHostArchitecture(dotnetExecutablePath, requirement);
-            if (availableSDKs.some((sdk) =>
-            {
-                return this.stringArchitectureMeetsRequirement(finalHostArch!, requirement.acquireContext.architecture) &&
-                    this.stringVersionMeetsRequirement(sdk.version, requirement.acquireContext.version, requirement) && this.allowPreview(sdk.version, requirement);
-            }))
-=======
-            if (requirement.acquireContext.mode === 'sdk')
-            {
-                const availableSDKs = await this.getSDKs(dotnetExecutablePath, requirement.acquireContext.architecture ?? DotnetCoreAcquisitionWorker.defaultArchitecture());
-                hostArch = availableSDKs?.at(0)?.architecture ?? await this.getHostArchitecture(dotnetExecutablePath, requirement);
-                if (availableSDKs.some((sdk) =>
-                {
-                    return this.stringArchitectureMeetsRequirement(hostArch, requirement.acquireContext.architecture) &&
-                        this.stringVersionMeetsRequirement(sdk.version, requirement.acquireContext.version, requirement) && this.allowPreview(sdk.version, requirement);
-                }))
-                {
-                    this.workerContext.eventStream.post(new DotnetConditionsValidated(`${dotnetExecutablePath} satisfies the conditions.`));
-                    return true;
-                }
-            }
-            else
->>>>>>> 58f8f734
-            {
-                // No need to consider SDKs when looking for runtimes as all the runtimes installed with the SDKs will be included in the runtimes list.
-                const availableRuntimes = await this.getRuntimes(dotnetExecutablePath, requirement.acquireContext.architecture ?? DotnetCoreAcquisitionWorker.defaultArchitecture());
-                hostArch = availableRuntimes?.at(0)?.architecture ?? await this.getHostArchitecture(dotnetExecutablePath, requirement);
-                if (availableRuntimes.some((runtime) =>
-                {
-                    return runtime.mode === requirement.acquireContext.mode && this.stringArchitectureMeetsRequirement(hostArch, requirement.acquireContext.architecture) &&
-                        this.stringVersionMeetsRequirement(runtime.version, requirement.acquireContext.version, requirement) && this.allowPreview(runtime.version, requirement);
-                }))
-                {
-                    this.workerContext.eventStream.post(new DotnetConditionsValidated(`${dotnetExecutablePath} satisfies the conditions.`));
-                    return true;
-                }
-            }
-
-            this.workerContext.eventStream.post(new DotnetFindPathDidNotMeetCondition(`${dotnetExecutablePath} did NOT satisfy the conditions: hostArch: ${hostArch}, requiredArch: ${requirement.acquireContext.architecture},
-            required version: ${requirement.acquireContext.version}, required mode: ${requirement.acquireContext.mode}`));
-
-            return false;
-        }
-        finally
-        {
-<<<<<<< HEAD
-            // No need to consider SDKs when looking for runtimes as all the runtimes installed with the SDKs will be included in the runtimes list.
-            const availableRuntimes = await this.getRuntimes(dotnetExecutablePath, requirement.acquireContext.architecture ?? DotnetCoreAcquisitionWorker.defaultArchitecture(), ExecutableArchitectureDetector.IsKnownArchitecture(hostArch));
-            const finalHostArch = ExecutableArchitectureDetector.IsKnownArchitecture(hostArch) ? hostArch : availableRuntimes?.at(0)?.architecture ?? await this.getHostArchitecture(dotnetExecutablePath, requirement);
-            if (availableRuntimes.some((runtime) =>
-            {
-                return runtime.mode === requirement.acquireContext.mode && this.stringArchitectureMeetsRequirement(finalHostArch!, requirement.acquireContext.architecture) &&
-                    this.stringVersionMeetsRequirement(runtime.version, requirement.acquireContext.version, requirement) && this.allowPreview(runtime.version, requirement);
-            }))
-=======
-            // Restore the environment variable to its original value
-            if (oldLookup !== undefined)
-            {
-                process.env.DOTNET_MULTILEVEL_LOOKUP = oldLookup;
-            }
-            else
->>>>>>> 58f8f734
-            {
-                delete process.env.DOTNET_MULTILEVEL_LOOKUP;
-            }
-        }
-    }
-
-    /**
-     *
-     * @param hostPath The path to the dotnet executable
-     * @returns The architecture of the dotnet host from the PATH, in dotnet info string format
-     * The .NET Host will only list versions of the runtime and sdk that match its architecture.
-     * Thus, any runtime or sdk that it prints out will be the same architecture as the host.
-     * This information is not always accurate as dotnet info is subject to change.
-     *
-     * @remarks Will return '' if the architecture cannot be determined for some peculiar reason (e.g. dotnet --info is broken or changed).
-     */
-    // eslint-disable-next-line @typescript-eslint/require-await
-    private async getHostArchitecture(hostPath: string, requirement: IDotnetFindPathContext): Promise<string>
-    {
-        // dotnet --info is not machine-readable and subject to breaking changes. See https://github.com/dotnet/sdk/issues/33697 and https://github.com/dotnet/runtime/issues/98735/
-        // Unfortunately even with a new API, that might not go in until .NET 10 and beyond, so we have to rely on dotnet --info for now.*/
-
-        if (!hostPath || hostPath === '""')
-        {
-            return '';
-        }
-
-        const infoCommand = CommandExecutor.makeCommand(`"${hostPath}"`, ['--info']);
-        const envWithForceEnglish = process.env;
-        envWithForceEnglish.DOTNET_CLI_UI_LANGUAGE = 'en-US';
-        // System may not have english installed, but CDK already calls this without issue -- the .NET SDK language invocation is also wrapped by a runtime library and natively includes english assets
-        const hostArch = await (this.executor!).execute(infoCommand, { env: envWithForceEnglish, dotnetInstallToolCacheTtlMs: DOTNET_INFORMATION_CACHE_DURATION_MS }, false).then((result) =>
-        {
-            const lines = result.stdout.split('\n').map((line) => line.trim()).filter((line) => (line?.length ?? 0) > 0);
-            // This is subject to change but there is no good alternative to do this
-            const archLine = lines.find((line) => line.startsWith('Architecture:'));
-            if (archLine === undefined)
-            {
-                this.workerContext.eventStream.post(new DotnetUnableToCheckPATHArchitecture(`Could not find the architecture of the dotnet host ${hostPath}. If this host does not match the architecture ${requirement.acquireContext.architecture}:
-Please set the PATH to a dotnet host that matches the architecture ${requirement.acquireContext.architecture}. An incorrect architecture will cause instability for the extension ${requirement.acquireContext.requestingExtensionId}.`));
-                if (process.env.DOTNET_INSTALL_TOOL_DONT_ACCEPT_UNKNOWN_ARCH === '1')
-                {
-                    return 'unknown'; // Bad value to cause failure mismatch, which will become 'auto'
-                }
-                else
-                {
-                    return '';
-                }
-            }
-            const arch = archLine.split(' ')[1];
-            return arch;
-        });
-
-        return hostArch;
-    }
-
-    public async getSDKs(existingPath: string, requestedArchitecture: string, knownArchitecture: boolean): Promise<IDotnetListInfo[]>
-    {
-        if (!existingPath || existingPath === '""')
-        {
-            return [];
-        }
-
-        const findSDKsCommand = CommandExecutor.makeCommand(`"${existingPath}"`, ['--list-sdks', '--arch', requestedArchitecture]);
-
-        const sdkInfo = await (this.executor!).execute(findSDKsCommand, { dotnetInstallToolCacheTtlMs: DOTNET_INFORMATION_CACHE_DURATION_MS }, false).then(async (result) =>
-        {
-            if (result.status !== '0')
-            {
-                return [];
-            }
-
-            const architectureKnown = knownArchitecture ? true : await this.hostSupportsArchFlag(existingPath, result.stdout);
-            const sdks = result.stdout.split('\n').map((line) => line.trim()).filter((line) => (line?.length ?? 0) > 0);
-            const sdkInfos: IDotnetListInfo[] = sdks.map((sdk) =>
-            {
-                const parts = sdk.split(' ', 2);
-                return {
-                    mode: 'sdk',
-                    version: parts[0],
-                    directory: sdk.split(' ').slice(1).join(' ').slice(1, -1), // need to remove the brackets from the path [path],
-                    architecture: architectureKnown ? requestedArchitecture : null
-                } as IDotnetListInfo;
-            }).filter(x => x !== null) as IDotnetListInfo[];
-
-            return sdkInfos;
-        });
-
-        return sdkInfo;
-    }
-
-    private async hostSupportsArchFlag(dotnetExecutablePath: string, listDotnetInstallsStdout: string): Promise<boolean>
-    {
-        // https://github.com/dotnet/runtime/pull/116078 --arch was not added until .NET 10 to allow us to skip calling dotnet --info because that is slow, as it is not native code.
-        // However, --arch gets ignored if the host does not support it. The output is also identical with or without --arch.
-        // After discussion with the runtime team, the best way to determine if the host supports --arch is to call it with an invalid arch to see if it fails, because that only happens when --arch is supported.
-
-        // The --arch flag was added in the middle of .NET 10, so we can assume it is supported if the version is 10.0 or later.
-        // We don't want to slow down the current common case for people without .NET 10 by adding another process spawn check.
-        // We don't check that the version is 10.0 or later after 2026 when .NET 11 starts rolling out, as It will be slower to check all of the numbers in the output for versions >= 10.
-        const hostMaySupportArchFlag = listDotnetInstallsStdout.includes("10.0") || listDotnetInstallsStdout.includes("11.0") || Date.now() >= new Date('2026-03-01').getTime();
-        // Use runtimes instead of sdks, as sdks will always have a runtime, and runtime search can be cached across both mode calls.
-        const findInvalidCommand = CommandExecutor.makeCommand(`"${dotnetExecutablePath}"`, ['--list-runtimes', '--arch', 'invalid-arch']);
-        const hostSupportsArchFlag = hostMaySupportArchFlag ? (await (this.executor!).execute(findInvalidCommand, { dotnetInstallToolCacheTtlMs: DOTNET_INFORMATION_CACHE_DURATION_MS }, false)).status !== '0' : false;
-        return hostSupportsArchFlag;
-    }
-
-    public stringVersionMeetsRequirement(availableVersion: string, requestedVersion: string, requirement: IDotnetFindPathContext): boolean
-    {
-        const availableMajor = Number(versionUtils.getMajor(availableVersion, this.workerContext.eventStream, this.workerContext));
-        const requestedMajor = Number(versionUtils.getMajor(requestedVersion, this.workerContext.eventStream, this.workerContext));
-        const requestedPatchStr: string | null = requirement.acquireContext.mode !== 'sdk' ? versionUtils.getRuntimePatchVersionString(requestedVersion, this.workerContext.eventStream, this.workerContext)
-            : versionUtils.getSDKCompleteBandAndPatchVersionString(requestedVersion, this.workerContext.eventStream, this.workerContext);
-        const requestedPatch = requestedPatchStr ? Number(requestedPatchStr) : null;
-
-        const adjustedVersionSpec: simplifiedVersionSpec = [requirement.versionSpecRequirement].map(x =>
-        {
-            switch (x)
-            {
-                case 'latestMajor':
-                    return 'greater_than_or_equal';
-                case 'disable':
-                    return 'equal';
-                default:
-                    return x;
-            }
-        }).at(0)!;
-
-        if (availableMajor === requestedMajor)
-        {
-            const availableMinor = Number(versionUtils.getMinor(availableVersion, this.workerContext.eventStream, this.workerContext));
-            const requestedMinor = Number(versionUtils.getMinor(requestedVersion, this.workerContext.eventStream, this.workerContext));
-
-            if (availableMinor === requestedMinor && requestedPatch)
-            {
-                const availablePatch = this.getPatchOrFeatureBandWithPatch(availableVersion, requirement);
-
-                switch (adjustedVersionSpec)
-                {
-                    // the 'availablePatch' must exist, since the version is from --list-runtimes or --list-sdks, or our internal tracking of installs.
-                    case 'equal':
-                        return availablePatch === requestedPatch;
-                    case 'greater_than_or_equal':
-                    case 'latestFeature':
-                        return availablePatch! >= requestedPatch;
-                    case 'less_than_or_equal':
-                        return availablePatch! <= requestedPatch;
-                    case 'latestPatch':
-                        const availableBand = this.getFeatureBand(availableVersion, requirement);
-                        const requestedBandStr = requirement.acquireContext.mode === 'sdk' ? versionUtils.getFeatureBandFromVersion(requestedVersion, this.workerContext.eventStream, this.workerContext, false) ?? null : null;
-                        const requestedBand = requestedBandStr ? Number(requestedBandStr) : null;
-                        return availablePatch! >= requestedPatch && (availableBand ? availableBand === requestedBand : true);
-                }
-            }
-            else
-            {
-                switch (adjustedVersionSpec)
-                {
-                    case 'equal':
-                        return availableMinor === requestedMinor;
-                    case 'greater_than_or_equal':
-                        return availableMinor >= requestedMinor;
-                    case 'less_than_or_equal':
-                        return availableMinor <= requestedMinor;
-                    case 'latestPatch':
-                    case 'latestFeature':
-                        const availableBand = this.getFeatureBand(availableVersion, requirement);
-                        const requestedBandStr = requirement.acquireContext.mode === 'sdk' ? versionUtils.getFeatureBandFromVersion(requestedVersion, this.workerContext.eventStream, this.workerContext, false) ?? null : null;
-                        const requestedBand = requestedBandStr ? Number(requestedBandStr) : null;
-                        return availableMinor === requestedMinor && (availableBand ? availableBand === requestedBand : true);
-                }
-            }
-        }
-        else
-        {
-            switch (adjustedVersionSpec)
-            {
-                case 'equal':
-                    return false;
-                case 'greater_than_or_equal':
-                    return availableMajor >= requestedMajor;
-                case 'less_than_or_equal':
-                    return availableMajor <= requestedMajor;
-                case 'latestPatch':
-                case 'latestFeature':
-                    return false
-            }
-        }
-    }
-
-    private getFeatureBand(availableVersion: string, requirement: IDotnetFindPathContext): number | null
-    {
-        const availableBandStr: string | null = requirement.acquireContext.mode === 'sdk' ?
-            (() =>
-            {
-                const featureBand = versionUtils.getFeatureBandFromVersion(availableVersion, this.workerContext.eventStream, this.workerContext, false);
-                if (featureBand)
-                {
-                    return featureBand;
-                }
-                return null;
-            })() : null;
-        return availableBandStr ? Number(availableBandStr) : null;
-    }
-
-    private getPatchOrFeatureBandWithPatch(availableVersion: string, requirement: IDotnetFindPathContext): number | null
-    {
-        const availablePatchStr: string | null = requirement.acquireContext.mode !== 'sdk' ?
-            versionUtils.getRuntimePatchVersionString(availableVersion, this.workerContext.eventStream, this.workerContext)
-            :
-            (() =>
-            {
-                const band = versionUtils.getSDKCompleteBandAndPatchVersionString(availableVersion, this.workerContext.eventStream, this.workerContext);
-                if (band)
-                {
-                    return band;
-                }
-                return null;
-            })();
-
-        const availablePatch = availablePatchStr ? Number(availablePatchStr) : null;
-        return availablePatch;
-    }
-
-    public filterValidPaths(recordPaths: InstallRecordWithPath[], requirement: IDotnetFindPathContext): InstallRecordWithPath[]
-    {
-        return recordPaths.filter(installInfo => this.stringVersionMeetsRequirement(installInfo.installRecord.dotnetInstall.version, requirement.acquireContext.version, requirement));
-    }
-
-    private stringArchitectureMeetsRequirement(outputArchitecture: string, requiredArchitecture: string | null | undefined): boolean
-    {
-        return !requiredArchitecture || !outputArchitecture || FileUtilities.dotnetInfoArchToNodeArch(outputArchitecture, this.workerContext.eventStream) === requiredArchitecture;
-    }
-
-    private allowPreview(availableVersion: string, requirement: IDotnetFindPathContext): boolean
-    {
-        if (requirement.rejectPreviews === true)
-        {
-            return !versionUtils.isPreviewVersion(availableVersion, this.workerContext.eventStream, this.workerContext);
-        }
-        return true;
-    }
-
-<<<<<<< HEAD
-    public async getRuntimes(existingPath: string, requestedArchitecture: string | null, knownArchitecture: boolean): Promise<IDotnetListInfo[]>
-=======
-    private getRuntimesCommand(existingPath: string, requestedArchitecture: string): CommandExecutorCommand
-    {
-        return CommandExecutor.makeCommand(`"${existingPath}"`, ['--list-runtimes', '--arch', requestedArchitecture]);
-    }
-
-    public async getRuntimes(existingPath: string, requestedArchitecture: string | null): Promise<IDotnetListInfo[]>
->>>>>>> 58f8f734
-    {
-        if (!existingPath || existingPath === '""')
-        {
-            return [];
-        }
-
-        requestedArchitecture ??= DotnetCoreAcquisitionWorker.defaultArchitecture()
-
-        const windowsDesktopString = 'Microsoft.WindowsDesktop.App';
-        const aspnetCoreString = 'Microsoft.AspNetCore.App';
-        const runtimeString = 'Microsoft.NETCore.App';
-
-        const runtimeInfo = await (this.executor!).execute(this.getRuntimesCommand(existingPath, requestedArchitecture), { dotnetInstallToolCacheTtlMs: DOTNET_INFORMATION_CACHE_DURATION_MS }, false).then(async (result) =>
-        {
-            if (result.status !== '0')
-            {
-                return [];
-            }
-
-            const architectureKnown = knownArchitecture ? true : await this.hostSupportsArchFlag(existingPath, result.stdout);
-            const runtimes = result.stdout.split('\n').map((line) => line.trim()).filter((line) => (line?.length ?? 0) > 0);
-            const runtimeInfos: IDotnetListInfo[] = runtimes.map((runtime) =>
-            {
-                const parts = runtime.split(' ', 3); // account for spaces in PATH, no space should appear before then and luckily path is last
-                return {
-                    mode: parts[0] === aspnetCoreString ? 'aspnetcore' : parts[0] === runtimeString ? 'runtime' : 'sdk', // sdk is a placeholder for windows desktop, will never match since this is for runtime search only
-                    version: parts[1],
-                    directory: runtime.split(' ').slice(2).join(' ').slice(1, -1), // account for spaces in PATH, no space should appear before then and luckily path is last.
-                    // the 2nd slice needs to remove the brackets from the path [path]
-                    architecture: architectureKnown ? requestedArchitecture : null
-                } as IDotnetListInfo;
-            }).filter(x => x !== null) as IDotnetListInfo[];
-
-            return runtimeInfos;
-        });
-
-        return runtimeInfo;
-    }
+/*---------------------------------------------------------------------------------------------
+*  Licensed to the .NET Foundation under one or more agreements.
+*  The .NET Foundation licenses this file to you under the MIT license.
+*--------------------------------------------------------------------------------------------*/
+import { DotnetConditionsValidated, DotnetFindPathDidNotMeetCondition, DotnetUnableToCheckPATHArchitecture } from '../EventStream/EventStreamEvents';
+import { IDotnetFindPathContext } from '../IDotnetFindPathContext';
+import { CommandExecutor } from '../Utils/CommandExecutor';
+import { CommandExecutorCommand } from '../Utils/CommandExecutorCommand';
+import { ExecutableArchitectureDetector } from '../Utils/ExecutableArchitectureDetector';
+import { FileUtilities } from '../Utils/FileUtilities';
+import { ICommandExecutor } from '../Utils/ICommandExecutor';
+import { IUtilityContext } from '../Utils/IUtilityContext';
+import { DOTNET_INFORMATION_CACHE_DURATION_MS } from './CacheTimeConstants';
+import { DotnetCoreAcquisitionWorker } from './DotnetCoreAcquisitionWorker';
+import { IAcquisitionWorkerContext } from './IAcquisitionWorkerContext';
+import { IDotnetConditionValidator } from './IDotnetConditionValidator';
+import { IDotnetListInfo } from './IDotnetListInfo';
+import { InstallRecordWithPath } from './InstallRecordWithPath';
+import * as versionUtils from './VersionUtilities';
+
+type simplifiedVersionSpec = 'equal' | 'greater_than_or_equal' | 'less_than_or_equal' |
+    'latestPatch' | 'latestFeature';
+
+export class DotnetConditionValidator implements IDotnetConditionValidator
+{
+    public constructor(private readonly workerContext: IAcquisitionWorkerContext, private readonly utilityContext: IUtilityContext, private executor?: ICommandExecutor)
+    {
+        this.executor ??= new CommandExecutor(this.workerContext, this.utilityContext);
+    }
+
+    public async dotnetMeetsRequirement(dotnetExecutablePath: string, requirement: IDotnetFindPathContext): Promise<boolean>
+    {
+        let hostArch = new ExecutableArchitectureDetector().getExecutableArchitecture(dotnetExecutablePath);
+        const oldLookup = process.env.DOTNET_MULTILEVEL_LOOKUP;
+        // This is deprecated but still needed to scan .NET 6 and below
+        process.env.DOTNET_MULTILEVEL_LOOKUP = '0'; // make it so --list-runtimes only finds the runtimes on that path: https://learn.microsoft.com/en-us/dotnet/core/compatibility/deployment/7.0/multilevel-lookup#reason-for-change
+
+        try
+        {
+            const availableSDKs = await this.getSDKs(dotnetExecutablePath, requirement.acquireContext.architecture ?? DotnetCoreAcquisitionWorker.defaultArchitecture(), ExecutableArchitectureDetector.IsKnownArchitecture(hostArch));
+            const finalHostArch = ExecutableArchitectureDetector.IsKnownArchitecture(hostArch) ? hostArch : availableSDKs?.at(0)?.architecture ?? await this.getHostArchitecture(dotnetExecutablePath, requirement);
+            if (availableSDKs.some((sdk) =>
+            {
+                return this.stringArchitectureMeetsRequirement(finalHostArch!, requirement.acquireContext.architecture) &&
+                    this.stringVersionMeetsRequirement(sdk.version, requirement.acquireContext.version, requirement) && this.allowPreview(sdk.version, requirement);
+            }))
+            {
+                this.workerContext.eventStream.post(new DotnetConditionsValidated(`${dotnetExecutablePath} satisfies the conditions.`));
+                return true;
+            }
+            else
+            {
+                // No need to consider SDKs when looking for runtimes as all the runtimes installed with the SDKs will be included in the runtimes list.
+                const availableRuntimes = await this.getRuntimes(dotnetExecutablePath, requirement.acquireContext.architecture ?? DotnetCoreAcquisitionWorker.defaultArchitecture(), ExecutableArchitectureDetector.IsKnownArchitecture(hostArch));
+                const finalHostArch = ExecutableArchitectureDetector.IsKnownArchitecture(hostArch) ? hostArch : availableRuntimes?.at(0)?.architecture ?? await this.getHostArchitecture(dotnetExecutablePath, requirement);
+                if (availableRuntimes.some((runtime) =>
+                {
+                    return runtime.mode === requirement.acquireContext.mode && this.stringArchitectureMeetsRequirement(finalHostArch!, requirement.acquireContext.architecture) &&
+                        this.stringVersionMeetsRequirement(runtime.version, requirement.acquireContext.version, requirement) && this.allowPreview(runtime.version, requirement);
+                }))
+                {
+                    this.workerContext.eventStream.post(new DotnetConditionsValidated(`${dotnetExecutablePath} satisfies the conditions.`));
+                    return true;
+                }
+
+                this.workerContext.eventStream.post(new DotnetFindPathDidNotMeetCondition(`${dotnetExecutablePath} did NOT satisfy the conditions: hostArch: ${hostArch}, requiredArch: ${requirement.acquireContext.architecture},
+            required version: ${requirement.acquireContext.version}, required mode: ${requirement.acquireContext.mode}`));
+
+                return false;
+            }
+        }
+        finally
+        {
+            // Restore the environment variable to its original value
+            if (oldLookup !== undefined)
+            {
+                process.env.DOTNET_MULTILEVEL_LOOKUP = oldLookup;
+            }
+            else
+            {
+                delete process.env.DOTNET_MULTILEVEL_LOOKUP;
+            }
+        }
+    }
+
+    /**
+     *
+     * @param hostPath The path to the dotnet executable
+     * @returns The architecture of the dotnet host from the PATH, in dotnet info string format
+     * The .NET Host will only list versions of the runtime and sdk that match its architecture.
+     * Thus, any runtime or sdk that it prints out will be the same architecture as the host.
+     * This information is not always accurate as dotnet info is subject to change.
+     *
+     * @remarks Will return '' if the architecture cannot be determined for some peculiar reason (e.g. dotnet --info is broken or changed).
+     */
+    // eslint-disable-next-line @typescript-eslint/require-await
+    private async getHostArchitecture(hostPath: string, requirement: IDotnetFindPathContext): Promise<string>
+    {
+        // dotnet --info is not machine-readable and subject to breaking changes. See https://github.com/dotnet/sdk/issues/33697 and https://github.com/dotnet/runtime/issues/98735/
+        // Unfortunately even with a new API, that might not go in until .NET 10 and beyond, so we have to rely on dotnet --info for now.*/
+
+        if (!hostPath || hostPath === '""')
+        {
+            return '';
+        }
+
+        const infoCommand = CommandExecutor.makeCommand(`"${hostPath}"`, ['--info']);
+        const envWithForceEnglish = process.env;
+        envWithForceEnglish.DOTNET_CLI_UI_LANGUAGE = 'en-US';
+        // System may not have english installed, but CDK already calls this without issue -- the .NET SDK language invocation is also wrapped by a runtime library and natively includes english assets
+        const hostArch = await (this.executor!).execute(infoCommand, { env: envWithForceEnglish, dotnetInstallToolCacheTtlMs: DOTNET_INFORMATION_CACHE_DURATION_MS }, false).then((result) =>
+        {
+            const lines = result.stdout.split('\n').map((line) => line.trim()).filter((line) => (line?.length ?? 0) > 0);
+            // This is subject to change but there is no good alternative to do this
+            const archLine = lines.find((line) => line.startsWith('Architecture:'));
+            if (archLine === undefined)
+            {
+                this.workerContext.eventStream.post(new DotnetUnableToCheckPATHArchitecture(`Could not find the architecture of the dotnet host ${hostPath}. If this host does not match the architecture ${requirement.acquireContext.architecture}:
+Please set the PATH to a dotnet host that matches the architecture ${requirement.acquireContext.architecture}. An incorrect architecture will cause instability for the extension ${requirement.acquireContext.requestingExtensionId}.`));
+                if (process.env.DOTNET_INSTALL_TOOL_DONT_ACCEPT_UNKNOWN_ARCH === '1')
+                {
+                    return 'unknown'; // Bad value to cause failure mismatch, which will become 'auto'
+                }
+                else
+                {
+                    return '';
+                }
+            }
+            const arch = archLine.split(' ')[1];
+            return arch;
+        });
+
+        return hostArch;
+    }
+
+    public async getSDKs(existingPath: string, requestedArchitecture: string, knownArchitecture: boolean): Promise<IDotnetListInfo[]>
+    {
+        if (!existingPath || existingPath === '""')
+        {
+            return [];
+        }
+
+        const findSDKsCommand = CommandExecutor.makeCommand(`"${existingPath}"`, ['--list-sdks', '--arch', requestedArchitecture]);
+
+        const sdkInfo = await (this.executor!).execute(findSDKsCommand, { dotnetInstallToolCacheTtlMs: DOTNET_INFORMATION_CACHE_DURATION_MS }, false).then(async (result) =>
+        {
+            if (result.status !== '0')
+            {
+                return [];
+            }
+
+            const architectureKnown = knownArchitecture ? true : await this.hostSupportsArchFlag(existingPath, result.stdout);
+            const sdks = result.stdout.split('\n').map((line) => line.trim()).filter((line) => (line?.length ?? 0) > 0);
+            const sdkInfos: IDotnetListInfo[] = sdks.map((sdk) =>
+            {
+                const parts = sdk.split(' ', 2);
+                return {
+                    mode: 'sdk',
+                    version: parts[0],
+                    directory: sdk.split(' ').slice(1).join(' ').slice(1, -1), // need to remove the brackets from the path [path],
+                    architecture: architectureKnown ? requestedArchitecture : null
+                } as IDotnetListInfo;
+            }).filter(x => x !== null) as IDotnetListInfo[];
+
+            return sdkInfos;
+        });
+
+        return sdkInfo;
+    }
+
+    private async hostSupportsArchFlag(dotnetExecutablePath: string, listDotnetInstallsStdout: string): Promise<boolean>
+    {
+        // https://github.com/dotnet/runtime/pull/116078 --arch was not added until .NET 10 to allow us to skip calling dotnet --info because that is slow, as it is not native code.
+        // However, --arch gets ignored if the host does not support it. The output is also identical with or without --arch.
+        // After discussion with the runtime team, the best way to determine if the host supports --arch is to call it with an invalid arch to see if it fails, because that only happens when --arch is supported.
+
+        // The --arch flag was added in the middle of .NET 10, so we can assume it is supported if the version is 10.0 or later.
+        // We don't want to slow down the current common case for people without .NET 10 by adding another process spawn check.
+        // We don't check that the version is 10.0 or later after 2026 when .NET 11 starts rolling out, as It will be slower to check all of the numbers in the output for versions >= 10.
+        const hostMaySupportArchFlag = listDotnetInstallsStdout.includes("10.0") || listDotnetInstallsStdout.includes("11.0") || Date.now() >= new Date('2026-03-01').getTime();
+        // Use runtimes instead of sdks, as sdks will always have a runtime, and runtime search can be cached across both mode calls.
+        const findInvalidCommand = CommandExecutor.makeCommand(`"${dotnetExecutablePath}"`, ['--list-runtimes', '--arch', 'invalid-arch']);
+        const hostSupportsArchFlag = hostMaySupportArchFlag ? (await (this.executor!).execute(findInvalidCommand, { dotnetInstallToolCacheTtlMs: DOTNET_INFORMATION_CACHE_DURATION_MS }, false)).status !== '0' : false;
+        return hostSupportsArchFlag;
+    }
+
+    public stringVersionMeetsRequirement(availableVersion: string, requestedVersion: string, requirement: IDotnetFindPathContext): boolean
+    {
+        const availableMajor = Number(versionUtils.getMajor(availableVersion, this.workerContext.eventStream, this.workerContext));
+        const requestedMajor = Number(versionUtils.getMajor(requestedVersion, this.workerContext.eventStream, this.workerContext));
+        const requestedPatchStr: string | null = requirement.acquireContext.mode !== 'sdk' ? versionUtils.getRuntimePatchVersionString(requestedVersion, this.workerContext.eventStream, this.workerContext)
+            : versionUtils.getSDKCompleteBandAndPatchVersionString(requestedVersion, this.workerContext.eventStream, this.workerContext);
+        const requestedPatch = requestedPatchStr ? Number(requestedPatchStr) : null;
+
+        const adjustedVersionSpec: simplifiedVersionSpec = [requirement.versionSpecRequirement].map(x =>
+        {
+            switch (x)
+            {
+                case 'latestMajor':
+                    return 'greater_than_or_equal';
+                case 'disable':
+                    return 'equal';
+                default:
+                    return x;
+            }
+        }).at(0)!;
+
+        if (availableMajor === requestedMajor)
+        {
+            const availableMinor = Number(versionUtils.getMinor(availableVersion, this.workerContext.eventStream, this.workerContext));
+            const requestedMinor = Number(versionUtils.getMinor(requestedVersion, this.workerContext.eventStream, this.workerContext));
+
+            if (availableMinor === requestedMinor && requestedPatch)
+            {
+                const availablePatch = this.getPatchOrFeatureBandWithPatch(availableVersion, requirement);
+
+                switch (adjustedVersionSpec)
+                {
+                    // the 'availablePatch' must exist, since the version is from --list-runtimes or --list-sdks, or our internal tracking of installs.
+                    case 'equal':
+                        return availablePatch === requestedPatch;
+                    case 'greater_than_or_equal':
+                    case 'latestFeature':
+                        return availablePatch! >= requestedPatch;
+                    case 'less_than_or_equal':
+                        return availablePatch! <= requestedPatch;
+                    case 'latestPatch':
+                        const availableBand = this.getFeatureBand(availableVersion, requirement);
+                        const requestedBandStr = requirement.acquireContext.mode === 'sdk' ? versionUtils.getFeatureBandFromVersion(requestedVersion, this.workerContext.eventStream, this.workerContext, false) ?? null : null;
+                        const requestedBand = requestedBandStr ? Number(requestedBandStr) : null;
+                        return availablePatch! >= requestedPatch && (availableBand ? availableBand === requestedBand : true);
+                }
+            }
+            else
+            {
+                switch (adjustedVersionSpec)
+                {
+                    case 'equal':
+                        return availableMinor === requestedMinor;
+                    case 'greater_than_or_equal':
+                        return availableMinor >= requestedMinor;
+                    case 'less_than_or_equal':
+                        return availableMinor <= requestedMinor;
+                    case 'latestPatch':
+                    case 'latestFeature':
+                        const availableBand = this.getFeatureBand(availableVersion, requirement);
+                        const requestedBandStr = requirement.acquireContext.mode === 'sdk' ? versionUtils.getFeatureBandFromVersion(requestedVersion, this.workerContext.eventStream, this.workerContext, false) ?? null : null;
+                        const requestedBand = requestedBandStr ? Number(requestedBandStr) : null;
+                        return availableMinor === requestedMinor && (availableBand ? availableBand === requestedBand : true);
+                }
+            }
+        }
+        else
+        {
+            switch (adjustedVersionSpec)
+            {
+                case 'equal':
+                    return false;
+                case 'greater_than_or_equal':
+                    return availableMajor >= requestedMajor;
+                case 'less_than_or_equal':
+                    return availableMajor <= requestedMajor;
+                case 'latestPatch':
+                case 'latestFeature':
+                    return false
+            }
+        }
+    }
+
+    private getFeatureBand(availableVersion: string, requirement: IDotnetFindPathContext): number | null
+    {
+        const availableBandStr: string | null = requirement.acquireContext.mode === 'sdk' ?
+            (() =>
+            {
+                const featureBand = versionUtils.getFeatureBandFromVersion(availableVersion, this.workerContext.eventStream, this.workerContext, false);
+                if (featureBand)
+                {
+                    return featureBand;
+                }
+                return null;
+            })() : null;
+        return availableBandStr ? Number(availableBandStr) : null;
+    }
+
+    private getPatchOrFeatureBandWithPatch(availableVersion: string, requirement: IDotnetFindPathContext): number | null
+    {
+        const availablePatchStr: string | null = requirement.acquireContext.mode !== 'sdk' ?
+            versionUtils.getRuntimePatchVersionString(availableVersion, this.workerContext.eventStream, this.workerContext)
+            :
+            (() =>
+            {
+                const band = versionUtils.getSDKCompleteBandAndPatchVersionString(availableVersion, this.workerContext.eventStream, this.workerContext);
+                if (band)
+                {
+                    return band;
+                }
+                return null;
+            })();
+
+        const availablePatch = availablePatchStr ? Number(availablePatchStr) : null;
+        return availablePatch;
+    }
+
+    public filterValidPaths(recordPaths: InstallRecordWithPath[], requirement: IDotnetFindPathContext): InstallRecordWithPath[]
+    {
+        return recordPaths.filter(installInfo => this.stringVersionMeetsRequirement(installInfo.installRecord.dotnetInstall.version, requirement.acquireContext.version, requirement));
+    }
+
+    private stringArchitectureMeetsRequirement(outputArchitecture: string, requiredArchitecture: string | null | undefined): boolean
+    {
+        return !requiredArchitecture || !outputArchitecture || FileUtilities.dotnetInfoArchToNodeArch(outputArchitecture, this.workerContext.eventStream) === requiredArchitecture;
+    }
+
+    private allowPreview(availableVersion: string, requirement: IDotnetFindPathContext): boolean
+    {
+        if (requirement.rejectPreviews === true)
+        {
+            return !versionUtils.isPreviewVersion(availableVersion, this.workerContext.eventStream, this.workerContext);
+        }
+        return true;
+    }
+
+    private getRuntimesCommand(existingPath: string, requestedArchitecture: string): CommandExecutorCommand
+    {
+        return CommandExecutor.makeCommand(`"${existingPath}"`, ['--list-runtimes', '--arch', requestedArchitecture]);
+    }
+
+    public async getRuntimes(existingPath: string, requestedArchitecture: string | null, knownArchitecture: boolean): Promise<IDotnetListInfo[]>
+    {
+        if (!existingPath || existingPath === '""')
+        {
+            return [];
+        }
+
+        requestedArchitecture ??= DotnetCoreAcquisitionWorker.defaultArchitecture()
+
+        const windowsDesktopString = 'Microsoft.WindowsDesktop.App';
+        const aspnetCoreString = 'Microsoft.AspNetCore.App';
+        const runtimeString = 'Microsoft.NETCore.App';
+
+        const runtimeInfo = await (this.executor!).execute(this.getRuntimesCommand(existingPath, requestedArchitecture), { dotnetInstallToolCacheTtlMs: DOTNET_INFORMATION_CACHE_DURATION_MS }, false).then(async (result) =>
+        {
+            if (result.status !== '0')
+            {
+                return [];
+            }
+
+            const architectureKnown = knownArchitecture ? true : await this.hostSupportsArchFlag(existingPath, result.stdout);
+            const runtimes = result.stdout.split('\n').map((line) => line.trim()).filter((line) => (line?.length ?? 0) > 0);
+            const runtimeInfos: IDotnetListInfo[] = runtimes.map((runtime) =>
+            {
+                const parts = runtime.split(' ', 3); // account for spaces in PATH, no space should appear before then and luckily path is last
+                return {
+                    mode: parts[0] === aspnetCoreString ? 'aspnetcore' : parts[0] === runtimeString ? 'runtime' : 'sdk', // sdk is a placeholder for windows desktop, will never match since this is for runtime search only
+                    version: parts[1],
+                    directory: runtime.split(' ').slice(2).join(' ').slice(1, -1), // account for spaces in PATH, no space should appear before then and luckily path is last.
+                    // the 2nd slice needs to remove the brackets from the path [path]
+                    architecture: architectureKnown ? requestedArchitecture : null
+                } as IDotnetListInfo;
+            }).filter(x => x !== null) as IDotnetListInfo[];
+
+            return runtimeInfos;
+        });
+
+        return runtimeInfo;
+    }
 }