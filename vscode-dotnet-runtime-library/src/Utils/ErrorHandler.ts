/*---------------------------------------------------------------------------------------------
*  Licensed to the .NET Foundation under one or more agreements.
*  The .NET Foundation licenses this file to you under the MIT license.
*--------------------------------------------------------------------------------------------*/
import * as fs from 'fs';
import * as open from 'open';
import {
    DotnetCommandFailed,
    DotnetCommandSucceeded,
    DotnetInstallExpectedAbort,
    DotnetNotInstallRelatedCommandFailed
} from '../EventStream/EventStreamEvents';
<<<<<<< HEAD
import { getInstallKeyFromContext } from './InstallKeyUtilities';

import { ExistingPathKeys, IExistingPath } from '../IExtensionContext';
=======
import { getInstallKeyFromContext } from '../Utils/InstallKeyGenerator';
>>>>>>> 14ab7565
import { IIssueContext } from './IIssueContext';
import { formatIssueUrl } from './IssueReporter';
import { IAcquisitionWorkerContext } from '../Acquisition/IAcquisitionWorkerContext';
import { StringLiteral } from 'typescript';


export enum AcquireErrorConfiguration {
    DisplayAllErrorPopups = 0,
    DisableErrorPopups = 1,
}

export enum UninstallErrorConfiguration {
    DisplayAllErrorPopups = 0,
    DisableErrorPopups = 1,
}

export enum EnsureDependenciesErrorConfiguration {
    DisplayAllErrorPopups = 0,
    DisableErrorPopups = 1,
}

export type ErrorConfiguration = AcquireErrorConfiguration | UninstallErrorConfiguration | EnsureDependenciesErrorConfiguration;

export namespace errorConstants {
    export const errorMessage = 'An error occurred while installing .NET';
    export const reportOption = 'Report an issue';
    export const hideOption = 'Don\'t show again';
    export const moreInfoOption = 'More information';
    export const configureManuallyOption = 'Configure manually';
}

export namespace timeoutConstants {
    export const timeoutMessage = `.NET install timed out.
You should change the timeout if you have a slow connection. See: https://github.com/dotnet/vscode-dotnet-runtime/blob/main/Documentation/troubleshooting-runtime.md#install-script-timeouts.
Our CDN may be blocked in China or experience significant slowdown, in which case you should install .NET manually.`;
    export const moreInfoOption = 'Change Timeout Value';
}

let showMessage = true;

export async function callWithErrorHandling<T>(callback: () => T, context: IIssueContext, requestingExtensionId?: string, acquireContext? : IAcquisitionWorkerContext): Promise<T | undefined> {
    const isAcquisitionError = acquireContext ? true : false;
    try
    {
        const result = await callback();
        context.eventStream.post(new DotnetCommandSucceeded(context.commandName));
        return result;
    }
    catch (caughtError)
    {
        const error = caughtError as Error;
        if(!isCancellationStyleError(error))
        {
            context.eventStream.post(isAcquisitionError ?
                new DotnetCommandFailed(error, context.commandName, getInstallKeyFromContext(acquireContext?.acquisitionContext)) :
                // The output observer will keep track of installs and we don't want a non-install failure to make it think it should -=1 from the no. of installs
                new DotnetNotInstallRelatedCommandFailed(error, context.commandName)
            );
        }

        if (context.errorConfiguration === AcquireErrorConfiguration.DisplayAllErrorPopups)
        {
            if ((error.message as string).includes(timeoutConstants.timeoutMessage))
            {
                context.displayWorker.showErrorMessage(`${errorConstants.errorMessage}${ context.version ? ` (${context.version})` : '' }: ${ error.message }`,
                                                        async (response: string | undefined) => {
                    if (response === timeoutConstants.moreInfoOption)
                    {
                        open(context.timeoutInfoUrl);
                    }
                }, timeoutConstants.moreInfoOption);
            }
            else if (!isCancellationStyleError(error) && showMessage)
            {
                let errorOptions = [errorConstants.reportOption, errorConstants.hideOption, errorConstants.moreInfoOption];
                if (requestingExtensionId)
                {
                    errorOptions = errorOptions.concat(errorConstants.configureManuallyOption);
                }

                context.displayWorker.showErrorMessage(`${errorConstants.errorMessage}${ context.version ? ` (${context.version})` : '' }: ${ error.message }`,
                    async (response: string | undefined) =>
                    {
                    if (response === errorConstants.moreInfoOption)
                    {
                        open(context.moreInfoUrl);
                    }
                    else if (response === errorConstants.hideOption)
                    {
                        showMessage = false;
                    }
                    else if (response === errorConstants.reportOption)
                    {
                        const [url, issueBody] = formatIssueUrl(error, context);
                        context.displayWorker.copyToUserClipboard(issueBody);
                        open(url);
                    }
                    else if (response === errorConstants.configureManuallyOption && requestingExtensionId)
                    {
                        await configureManualInstall(context, requestingExtensionId);
                    }
                }, ...errorOptions);
            }
        }
        return undefined;
    }
    finally
    {
        context.logger.dispose();
    }
}

async function configureManualInstall(context: IIssueContext, requestingExtensionId: string): Promise<void> {
    const manualPath = await context.displayWorker.displayPathConfigPopUp();

    if (manualPath && fs.existsSync(manualPath))
    {
        try
        {
            await context.extensionConfigWorker.setSharedPathConfigurationValue(manualPath);
            context.displayWorker.showInformationMessage(`Set .NET path to ${manualPath}. Please reload VSCode to apply settings.`, () => { /* No callback needed */});
        }
        catch (e)
        {
            context.displayWorker.showWarningMessage(`Failed to configure the path: ${(e as Error).toString()}`, () => { /* No callback needed */ });
        }
    }
    else
    {
        context.displayWorker.showWarningMessage('Manually configured path was not valid.', () => { /* No callback needed */ });
    }
}

function isCancellationStyleError(error : Error)
{
    // Handle both when the event.error or event itself is posted.
    return error && error.constructor && (error.constructor.name === 'UserCancelledError' || error.constructor.name === 'EventCancellationError') || error instanceof DotnetInstallExpectedAbort;
}<|MERGE_RESOLUTION|>--- conflicted
+++ resolved
@@ -1,157 +1,149 @@
-/*---------------------------------------------------------------------------------------------
-*  Licensed to the .NET Foundation under one or more agreements.
-*  The .NET Foundation licenses this file to you under the MIT license.
-*--------------------------------------------------------------------------------------------*/
-import * as fs from 'fs';
-import * as open from 'open';
-import {
-    DotnetCommandFailed,
-    DotnetCommandSucceeded,
-    DotnetInstallExpectedAbort,
-    DotnetNotInstallRelatedCommandFailed
-} from '../EventStream/EventStreamEvents';
-<<<<<<< HEAD
-import { getInstallKeyFromContext } from './InstallKeyUtilities';
-
-import { ExistingPathKeys, IExistingPath } from '../IExtensionContext';
-=======
-import { getInstallKeyFromContext } from '../Utils/InstallKeyGenerator';
->>>>>>> 14ab7565
-import { IIssueContext } from './IIssueContext';
-import { formatIssueUrl } from './IssueReporter';
-import { IAcquisitionWorkerContext } from '../Acquisition/IAcquisitionWorkerContext';
-import { StringLiteral } from 'typescript';
-
-
-export enum AcquireErrorConfiguration {
-    DisplayAllErrorPopups = 0,
-    DisableErrorPopups = 1,
-}
-
-export enum UninstallErrorConfiguration {
-    DisplayAllErrorPopups = 0,
-    DisableErrorPopups = 1,
-}
-
-export enum EnsureDependenciesErrorConfiguration {
-    DisplayAllErrorPopups = 0,
-    DisableErrorPopups = 1,
-}
-
-export type ErrorConfiguration = AcquireErrorConfiguration | UninstallErrorConfiguration | EnsureDependenciesErrorConfiguration;
-
-export namespace errorConstants {
-    export const errorMessage = 'An error occurred while installing .NET';
-    export const reportOption = 'Report an issue';
-    export const hideOption = 'Don\'t show again';
-    export const moreInfoOption = 'More information';
-    export const configureManuallyOption = 'Configure manually';
-}
-
-export namespace timeoutConstants {
-    export const timeoutMessage = `.NET install timed out.
-You should change the timeout if you have a slow connection. See: https://github.com/dotnet/vscode-dotnet-runtime/blob/main/Documentation/troubleshooting-runtime.md#install-script-timeouts.
-Our CDN may be blocked in China or experience significant slowdown, in which case you should install .NET manually.`;
-    export const moreInfoOption = 'Change Timeout Value';
-}
-
-let showMessage = true;
-
-export async function callWithErrorHandling<T>(callback: () => T, context: IIssueContext, requestingExtensionId?: string, acquireContext? : IAcquisitionWorkerContext): Promise<T | undefined> {
-    const isAcquisitionError = acquireContext ? true : false;
-    try
-    {
-        const result = await callback();
-        context.eventStream.post(new DotnetCommandSucceeded(context.commandName));
-        return result;
-    }
-    catch (caughtError)
-    {
-        const error = caughtError as Error;
-        if(!isCancellationStyleError(error))
-        {
-            context.eventStream.post(isAcquisitionError ?
-                new DotnetCommandFailed(error, context.commandName, getInstallKeyFromContext(acquireContext?.acquisitionContext)) :
-                // The output observer will keep track of installs and we don't want a non-install failure to make it think it should -=1 from the no. of installs
-                new DotnetNotInstallRelatedCommandFailed(error, context.commandName)
-            );
-        }
-
-        if (context.errorConfiguration === AcquireErrorConfiguration.DisplayAllErrorPopups)
-        {
-            if ((error.message as string).includes(timeoutConstants.timeoutMessage))
-            {
-                context.displayWorker.showErrorMessage(`${errorConstants.errorMessage}${ context.version ? ` (${context.version})` : '' }: ${ error.message }`,
-                                                        async (response: string | undefined) => {
-                    if (response === timeoutConstants.moreInfoOption)
-                    {
-                        open(context.timeoutInfoUrl);
-                    }
-                }, timeoutConstants.moreInfoOption);
-            }
-            else if (!isCancellationStyleError(error) && showMessage)
-            {
-                let errorOptions = [errorConstants.reportOption, errorConstants.hideOption, errorConstants.moreInfoOption];
-                if (requestingExtensionId)
-                {
-                    errorOptions = errorOptions.concat(errorConstants.configureManuallyOption);
-                }
-
-                context.displayWorker.showErrorMessage(`${errorConstants.errorMessage}${ context.version ? ` (${context.version})` : '' }: ${ error.message }`,
-                    async (response: string | undefined) =>
-                    {
-                    if (response === errorConstants.moreInfoOption)
-                    {
-                        open(context.moreInfoUrl);
-                    }
-                    else if (response === errorConstants.hideOption)
-                    {
-                        showMessage = false;
-                    }
-                    else if (response === errorConstants.reportOption)
-                    {
-                        const [url, issueBody] = formatIssueUrl(error, context);
-                        context.displayWorker.copyToUserClipboard(issueBody);
-                        open(url);
-                    }
-                    else if (response === errorConstants.configureManuallyOption && requestingExtensionId)
-                    {
-                        await configureManualInstall(context, requestingExtensionId);
-                    }
-                }, ...errorOptions);
-            }
-        }
-        return undefined;
-    }
-    finally
-    {
-        context.logger.dispose();
-    }
-}
-
-async function configureManualInstall(context: IIssueContext, requestingExtensionId: string): Promise<void> {
-    const manualPath = await context.displayWorker.displayPathConfigPopUp();
-
-    if (manualPath && fs.existsSync(manualPath))
-    {
-        try
-        {
-            await context.extensionConfigWorker.setSharedPathConfigurationValue(manualPath);
-            context.displayWorker.showInformationMessage(`Set .NET path to ${manualPath}. Please reload VSCode to apply settings.`, () => { /* No callback needed */});
-        }
-        catch (e)
-        {
-            context.displayWorker.showWarningMessage(`Failed to configure the path: ${(e as Error).toString()}`, () => { /* No callback needed */ });
-        }
-    }
-    else
-    {
-        context.displayWorker.showWarningMessage('Manually configured path was not valid.', () => { /* No callback needed */ });
-    }
-}
-
-function isCancellationStyleError(error : Error)
-{
-    // Handle both when the event.error or event itself is posted.
-    return error && error.constructor && (error.constructor.name === 'UserCancelledError' || error.constructor.name === 'EventCancellationError') || error instanceof DotnetInstallExpectedAbort;
+/*---------------------------------------------------------------------------------------------
+*  Licensed to the .NET Foundation under one or more agreements.
+*  The .NET Foundation licenses this file to you under the MIT license.
+*--------------------------------------------------------------------------------------------*/
+import * as fs from 'fs';
+import * as open from 'open';
+import {
+    DotnetCommandFailed,
+    DotnetCommandSucceeded,
+    DotnetInstallExpectedAbort,
+    DotnetNotInstallRelatedCommandFailed
+} from '../EventStream/EventStreamEvents';
+import { getInstallKeyFromContext } from './InstallKeyUtilities';
+import { IIssueContext } from './IIssueContext';
+import { formatIssueUrl } from './IssueReporter';
+import { IAcquisitionWorkerContext } from '../Acquisition/IAcquisitionWorkerContext';
+
+export enum AcquireErrorConfiguration {
+    DisplayAllErrorPopups = 0,
+    DisableErrorPopups = 1,
+}
+
+export enum UninstallErrorConfiguration {
+    DisplayAllErrorPopups = 0,
+    DisableErrorPopups = 1,
+}
+
+export enum EnsureDependenciesErrorConfiguration {
+    DisplayAllErrorPopups = 0,
+    DisableErrorPopups = 1,
+}
+
+export type ErrorConfiguration = AcquireErrorConfiguration | UninstallErrorConfiguration | EnsureDependenciesErrorConfiguration;
+
+export namespace errorConstants {
+    export const errorMessage = 'An error occurred while installing .NET';
+    export const reportOption = 'Report an issue';
+    export const hideOption = 'Don\'t show again';
+    export const moreInfoOption = 'More information';
+    export const configureManuallyOption = 'Configure manually';
+}
+
+export namespace timeoutConstants {
+    export const timeoutMessage = `.NET install timed out.
+You should change the timeout if you have a slow connection. See: https://github.com/dotnet/vscode-dotnet-runtime/blob/main/Documentation/troubleshooting-runtime.md#install-script-timeouts.
+Our CDN may be blocked in China or experience significant slowdown, in which case you should install .NET manually.`;
+    export const moreInfoOption = 'Change Timeout Value';
+}
+
+let showMessage = true;
+
+export async function callWithErrorHandling<T>(callback: () => T, context: IIssueContext, requestingExtensionId?: string, acquireContext? : IAcquisitionWorkerContext): Promise<T | undefined> {
+    const isAcquisitionError = acquireContext ? true : false;
+    try
+    {
+        const result = await callback();
+        context.eventStream.post(new DotnetCommandSucceeded(context.commandName));
+        return result;
+    }
+    catch (caughtError)
+    {
+        const error = caughtError as Error;
+        if(!isCancellationStyleError(error))
+        {
+            context.eventStream.post(isAcquisitionError ?
+                new DotnetCommandFailed(error, context.commandName, getInstallKeyFromContext(acquireContext?.acquisitionContext)) :
+                // The output observer will keep track of installs and we don't want a non-install failure to make it think it should -=1 from the no. of installs
+                new DotnetNotInstallRelatedCommandFailed(error, context.commandName)
+            );
+        }
+
+        if (context.errorConfiguration === AcquireErrorConfiguration.DisplayAllErrorPopups)
+        {
+            if ((error.message as string).includes(timeoutConstants.timeoutMessage))
+            {
+                context.displayWorker.showErrorMessage(`${errorConstants.errorMessage}${ context.version ? ` (${context.version})` : '' }: ${ error.message }`,
+                                                        async (response: string | undefined) => {
+                    if (response === timeoutConstants.moreInfoOption)
+                    {
+                        open(context.timeoutInfoUrl);
+                    }
+                }, timeoutConstants.moreInfoOption);
+            }
+            else if (!isCancellationStyleError(error) && showMessage)
+            {
+                let errorOptions = [errorConstants.reportOption, errorConstants.hideOption, errorConstants.moreInfoOption];
+                if (requestingExtensionId)
+                {
+                    errorOptions = errorOptions.concat(errorConstants.configureManuallyOption);
+                }
+
+                context.displayWorker.showErrorMessage(`${errorConstants.errorMessage}${ context.version ? ` (${context.version})` : '' }: ${ error.message }`,
+                    async (response: string | undefined) =>
+                    {
+                    if (response === errorConstants.moreInfoOption)
+                    {
+                        open(context.moreInfoUrl);
+                    }
+                    else if (response === errorConstants.hideOption)
+                    {
+                        showMessage = false;
+                    }
+                    else if (response === errorConstants.reportOption)
+                    {
+                        const [url, issueBody] = formatIssueUrl(error, context);
+                        context.displayWorker.copyToUserClipboard(issueBody);
+                        open(url);
+                    }
+                    else if (response === errorConstants.configureManuallyOption && requestingExtensionId)
+                    {
+                        await configureManualInstall(context, requestingExtensionId);
+                    }
+                }, ...errorOptions);
+            }
+        }
+        return undefined;
+    }
+    finally
+    {
+        context.logger.dispose();
+    }
+}
+
+async function configureManualInstall(context: IIssueContext, requestingExtensionId: string): Promise<void> {
+    const manualPath = await context.displayWorker.displayPathConfigPopUp();
+
+    if (manualPath && fs.existsSync(manualPath))
+    {
+        try
+        {
+            await context.extensionConfigWorker.setSharedPathConfigurationValue(manualPath);
+            context.displayWorker.showInformationMessage(`Set .NET path to ${manualPath}. Please reload VSCode to apply settings.`, () => { /* No callback needed */});
+        }
+        catch (e)
+        {
+            context.displayWorker.showWarningMessage(`Failed to configure the path: ${(e as Error).toString()}`, () => { /* No callback needed */ });
+        }
+    }
+    else
+    {
+        context.displayWorker.showWarningMessage('Manually configured path was not valid.', () => { /* No callback needed */ });
+    }
+}
+
+function isCancellationStyleError(error : Error)
+{
+    // Handle both when the event.error or event itself is posted.
+    return error && error.constructor && (error.constructor.name === 'UserCancelledError' || error.constructor.name === 'EventCancellationError') || error instanceof DotnetInstallExpectedAbort;
 }