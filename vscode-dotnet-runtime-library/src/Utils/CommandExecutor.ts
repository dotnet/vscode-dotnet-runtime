/* --------------------------------------------------------------------------------------------
 *  Licensed to the .NET Foundation under one or more agreements.
*  The .NET Foundation licenses this file to you under the MIT license.
 * Licensed under the MIT License. See License.txt in the project root for license information.
 * ------------------------------------------------------------------------------------------ */
import * as proc from 'child_process';
import * as fs from 'fs';
import * as os from 'os';
import open = require('open');
import path = require('path');

import {
    EventCancellationError,
    CommandExecutionEvent,
    CommandExecutionNoStatusCodeWarning,
    CommandExecutionNonZeroExitFailure,
    CommandExecutionSignalSentEvent,
    CommandExecutionStatusEvent,
    CommandExecutionStdError,
    CommandExecutionStdOut,
    CommandExecutionUnderSudoEvent,
    CommandExecutionUnknownCommandExecutionAttempt,
    CommandExecutionUserAskDialogueEvent,
    CommandExecutionUserCompletedDialogueEvent,
    CommandExecutionUserRejectedPasswordRequest,
    CommandProcessesExecutionFailureNonTerminal,
    CommandProcessorExecutionBegin,
    CommandProcessorExecutionEnd,
    DotnetAlternativeCommandFoundEvent,
    DotnetCommandNotFoundEvent,
    DotnetLockAcquiredEvent,
    DotnetLockReleasedEvent,
    DotnetWSLCheckEvent,
    DotnetWSLOperationOutputEvent,
    DotnetWSLSecurityError,
    SudoProcAliveCheckBegin,
    SudoProcAliveCheckEnd,
    SudoProcCommandExchangeBegin,
    SudoProcCommandExchangeEnd,
    SudoProcCommandExchangePing,
    TimeoutSudoCommandExecutionError,
    TimeoutSudoProcessSpawnerError,
    EventBasedError
} from '../EventStream/EventStreamEvents';
import {exec} from '@vscode/sudo-prompt';
import * as lockfile from 'proper-lockfile';
import { CommandExecutorCommand } from './CommandExecutorCommand';
import { getInstallKeyFromContext } from './InstallKeyUtilities';


import { ICommandExecutor } from './ICommandExecutor';
import { IUtilityContext } from './IUtilityContext';
import { IVSCodeExtensionContext } from '../IVSCodeExtensionContext';
import { IWindowDisplayWorker } from '../EventStream/IWindowDisplayWorker';
import { IAcquisitionWorkerContext } from '../Acquisition/IAcquisitionWorkerContext';
import { FileUtilities } from './FileUtilities';
import { IFileUtilities } from './IFileUtilities';
import { CommandProcessorOutput } from './CommandProcessorOutput';
import { setTimeout } from 'timers';
import { IEventStream } from '../EventStream/EventStream';

/* tslint:disable:no-any */
/* tslint:disable:no-string-literal */

export class CommandExecutor extends ICommandExecutor
{
    private pathTroubleshootingOption = 'Troubleshoot';
    private sudoProcessCommunicationDir = path.join(__dirname, 'install scripts');
    private fileUtil : IFileUtilities;
    private hasEverLaunchedSudoFork = false;

    constructor(context : IAcquisitionWorkerContext | null, utilContext : IUtilityContext,  protected readonly validSudoCommands? : string[])
    {
        super(context, utilContext);
        this.fileUtil = new FileUtilities();
    }

    /**
     * Returns true if the linux agent is running under WSL, else false.
     */
    public static isRunningUnderWSL(eventStream? : IEventStream) : boolean
    {
        // See https://github.com/microsoft/WSL/issues/4071 for evidence that we can rely on this behavior.

        eventStream?.post(new DotnetWSLCheckEvent(`Checking if system is WSL. OS: ${os.platform()}`));

        if(os.platform() !== 'linux')
        {
            return false;
        }

        const command = 'grep';
        const args = ['-i', 'Microsoft', '/proc/version'];
        const commandResult = proc.spawnSync(command, args);

        eventStream?.post(new DotnetWSLOperationOutputEvent(`The output of the WSL check:
stdout: ${commandResult.stdout?.toString()}
stderr: ${commandResult.stderr?.toString()}
status: ${commandResult.status?.toString()}`
        ));

        if(!commandResult || !commandResult.stdout)
        {
            return false;
        }

        return commandResult.stdout.toString() !== '';
    }

    /**
     *
     * @returns The output of the command.
     */
    private async ExecSudoAsync(command : CommandExecutorCommand, terminalFailure = true) : Promise<string>
    {
        const fullCommandString = CommandExecutor.prettifyCommandExecutorCommand(command, false);
        this.context?.eventStream.post(new CommandExecutionUnderSudoEvent(`The command ${fullCommandString} is being ran under sudo.`));
        const shellScript = path.join(this.sudoProcessCommunicationDir, 'interprocess-communicator.sh');

        if(CommandExecutor.isRunningUnderWSL(this.context?.eventStream))
        {
            // For WSL, vscode/sudo-prompt does not work.
            // This is because it relies on pkexec or a GUI app to popup and request sudo privilege.
            // GUI in WSL is not supported, so it will fail.
            // We had a working implementation that opens a vscode box and gets the user password, but that will require more security analysis.

            const err = new DotnetWSLSecurityError(new EventCancellationError('DotnetWSLSecurityError',
            `Automatic .NET SDK Installation is not yet supported in WSL due to VS Code & WSL limitations.
Please install the .NET SDK manually by following https://learn.microsoft.com/en-us/dotnet/core/install/linux-ubuntu. Then, add it to the path by following https://github.com/dotnet/vscode-dotnet-runtime/blob/main/Documentation/troubleshooting-runtime.md#manually-installing-net`,
                ), getInstallKeyFromContext(this.context));
            this.context?.eventStream.post(err);
            throw err.error;
        }

        const oldReturnStatusSetting = this.returnStatus;
        this.returnStatus = true;
        const masterSudoProcessSpawnResult = this.startupSudoProc(fullCommandString, shellScript, terminalFailure);
        this.returnStatus = oldReturnStatusSetting;

        await this.sudoProcIsLive(terminalFailure);
        return this.executeSudoViaProcessCommunication(fullCommandString, terminalFailure);
    }

    /**
     *
     * @param fullCommandString the command that will be run by the master process once it is spawned, not super relevant here, used for logging.
     * @param shellScriptPath the path of the shell script file for the process to run that should loop and follow the protocol procedure
     * @param terminalFailure whether if we cannot start the sudo process, should we fail the entire program.
     * @returns The string result of either trying to spawn the sudo master process, or the status code of that attempt depending on the return mode.
     */
    private async startupSudoProc(fullCommandString : string, shellScriptPath : string, terminalFailure : boolean) : Promise<string>
    {
        if(this.hasEverLaunchedSudoFork)
        {
            if(await this.sudoProcIsLive(false))
            {
                return Promise.resolve('0');
            }
        }
        this.hasEverLaunchedSudoFork = true;

        // Launch the process under sudo
        this.context?.eventStream.post(new CommandExecutionUserAskDialogueEvent(`Prompting user for command ${fullCommandString} under sudo.`));

        // The '.' character is not allowed for sudo-prompt so we use 'NET'
        let sanitizedCallerName = this.context?.acquisitionContext?.requestingExtensionId?.replace(/[^0-9a-z]/gi, ''); // Remove non-alphanumerics per OS requirements
        sanitizedCallerName = sanitizedCallerName?.substring(0, 69); // 70 Characters is the maximum limit we can use for the prompt.
        const options = { name: `${sanitizedCallerName ?? 'NET Install Tool'}` };

        fs.chmodSync(shellScriptPath, 0o500);
        exec((`"${shellScriptPath}" "${this.sudoProcessCommunicationDir}" ${this.validSudoCommands?.join(' ')} &`), options, (error?: any, stdout?: any, stderr?: any) =>
        {
            let commandResultString = '';

            if (stdout)
            {
                this.context?.eventStream.post(new CommandExecutionStdOut(`The process spawn: ${fullCommandString} encountered stdout, continuing
${stdout}`));
                commandResultString += stdout;
            }
            if (stderr)
            {
                this.context?.eventStream.post(new CommandExecutionStdError(`The process spawn: ${fullCommandString} encountered stderr, continuing
${stderr}`));
                commandResultString += stderr;
            }

            if (error)
            {
                this.context?.eventStream.post(new CommandExecutionUserCompletedDialogueEvent(`The process spawn: ${fullCommandString} failed to run under sudo.`));
                if(terminalFailure)
                {
                    if(error.code === 126)
                    {
                        const cancelledErr = new CommandExecutionUserRejectedPasswordRequest(new EventCancellationError('CommandExecutionUserRejectedPasswordRequest',
                        `Cancelling .NET Install, as command ${fullCommandString} failed.
The user refused the password prompt.`),
                            getInstallKeyFromContext(this.context));
                        this.context?.eventStream.post(cancelledErr);
                        return Promise.reject(cancelledErr.error);
                    }
                    else if(error.code === 111777)
                    {
                        const securityErr = new CommandExecutionUnknownCommandExecutionAttempt(new EventCancellationError('CommandExecutionUnknownCommandExecutionAttempt',
                        `Cancelling .NET Install, as command ${fullCommandString} is UNKNOWN.
Please report this at https://github.com/dotnet/vscode-dotnet-runtime/issues.`),
                            getInstallKeyFromContext(this.context));
                        this.context?.eventStream.post(securityErr);
                        return Promise.reject(securityErr.error);
                    }
                    return Promise.reject(error);
                }
                else
                {
                    return Promise.resolve(this.returnStatus ? '1' : stderr);
                }
            }
            else
            {
                this.context?.eventStream.post(new CommandExecutionUserCompletedDialogueEvent(`The process spawn: ${fullCommandString} successfully ran under sudo.`));
                return Promise.resolve(this.returnStatus ? '0' : commandResultString);
            }
        });

        return Promise.resolve('0');
    }

    /**
     *
     * @param errorIfDead set this to true if we should terminally fail if the master process is not yet alive
     * @returns a boolean, true if the master process is live, false otherwise
     */
    private async sudoProcIsLive(errorIfDead : boolean) : Promise<boolean>
    {
        let isLive = false;

        const processAliveOkSentinelFile = path.join(this.sudoProcessCommunicationDir, 'ok.txt');
        const fakeLockFile = path.join(this.sudoProcessCommunicationDir, 'fakeLockFile'); // We need a file to lock the directory in the API besides the dir lock file

        await this.fileUtil.writeFileOntoDisk('', fakeLockFile, false, this.context?.eventStream!);

        // Prepare to lock directory
        const directoryLock = 'dir.lock';
        const directoryLockPath = path.join(path.dirname(processAliveOkSentinelFile), directoryLock);

        // Lock the directory -- this is not a system wide lock, only a library lock we must respect in the code.
        // This will allow the process to still edit the directory, but not our extension API calls from overlapping with one another.
        await lockfile.lock(fakeLockFile, { lockfilePath: directoryLockPath, retries: { retries: 10, minTimeout: 5, maxTimeout: 2000 } } )
        .then(async (release: () => void) =>
        {
            this.context?.eventStream.post(new DotnetLockAcquiredEvent(`Lock Acquired.`, new Date().toISOString(), directoryLockPath, fakeLockFile));

            await this.fileUtil.wipeDirectory(this.sudoProcessCommunicationDir, this.context?.eventStream, ['.txt']);

            await this.fileUtil.writeFileOntoDisk('', processAliveOkSentinelFile, true, this.context?.eventStream);
            this.context?.eventStream.post(new SudoProcAliveCheckBegin(`Looking for Sudo Process Master, wrote OK file. ${new Date().toISOString()}`));

            const waitTime = this.context?.timeoutSeconds ? ((this.context?.timeoutSeconds/3) * 1000) : 180000;
            await this.loopWithTimeoutOnCond(100, waitTime,
                function processRespondedByDeletingOkFile() : boolean { return !fs.existsSync(processAliveOkSentinelFile) },
                function setProcessIsAlive() : void { isLive = true; }
            )
            .catch(error =>
            {
                // Let the rejected promise get handled below
            });


            this.context?.eventStream.post(new DotnetLockReleasedEvent(`Lock about to be released.`, new Date().toISOString(), directoryLockPath, fakeLockFile));
            return release();
        });

        this.context?.eventStream.post(new SudoProcAliveCheckEnd(`Finished Sudo Process Master: Is Alive? ${isLive}. ${new Date().toISOString()}`));

        if(!isLive && errorIfDead)
        {
            const err = new TimeoutSudoProcessSpawnerError(new EventCancellationError('TimeoutSudoProcessSpawnerError', `We are unable to spawn the process to run commands under sudo for installing .NET.
Process Directory: ${this.sudoProcessCommunicationDir} failed with error mode: ${errorIfDead}.
It had previously spawned: ${this.hasEverLaunchedSudoFork}.`), getInstallKeyFromContext(this.context));
            this.context?.eventStream.post(err);
            throw err.error;
        }

        return isLive;
    }

    private async loopWithTimeoutOnCond(sampleRatePerMs : number, durationToWaitBeforeTimeoutMs : number, conditionToStop : () => boolean, doAfterStop : () => void )
    {
        return new Promise(async (resolve, reject) =>
        {
            for (let i = 0; i < (durationToWaitBeforeTimeoutMs / sampleRatePerMs); i++)
            {
                if(conditionToStop())
                {
                    doAfterStop();
                    return resolve('The promise succeeded.');
                }
                this.context?.eventStream.post(new SudoProcCommandExchangePing(`Ping : Waiting. ${new Date().toISOString()}`));
                await new Promise(waitAndResolve => setTimeout(waitAndResolve, sampleRatePerMs));
            }

            return reject('The promise timed out.');
        });
    }

    /**
     *
     * @param commandToExecuteString The command to tell the sudo'd master process to execute. It must be live.
     * @param terminalFailure Whether to fail if we never get a response from the sudo process.
     * @param failOnNonZeroExit Whether to fail if we get an exit code from the command besides 0.
     * @returns The output string of the command, or the string status code, depending on the mode of execution.
     */
    private async executeSudoViaProcessCommunication(commandToExecuteString : string, terminalFailure : boolean, failOnNonZeroExit = true) : Promise<string>
    {
        let commandOutputJson : CommandProcessorOutput | null = null;
        let statusCode = '1220'; // Special failure code for if code is never set error
        let commandResultString = '';

        const commandFile = path.join(this.sudoProcessCommunicationDir, 'command.txt');
        const stderrFile = path.join(this.sudoProcessCommunicationDir, 'stderr.txt');
        const stdoutFile = path.join(this.sudoProcessCommunicationDir, 'stdout.txt');
        const statusFile = path.join(this.sudoProcessCommunicationDir, 'status.txt');

        const outputFile = path.join(this.sudoProcessCommunicationDir, 'output.txt');
        const fakeLockFile = path.join(this.sudoProcessCommunicationDir, 'fakeLockFile'); // We need a file to lock the directory in the API besides the dir lock file

        await this.fileUtil.writeFileOntoDisk('', fakeLockFile, false, this.context?.eventStream!);

        // Prepare to lock directory
        const directoryLock = 'dir.lock';
        const directoryLockPath = path.join(path.dirname(commandFile), directoryLock);

        // Lock the directory -- this is not a system wide lock, only a library lock we must respect in the code.
        // This will allow the process to still edit the directory, but not our extension API calls from overlapping with one another.


        await lockfile.lock(fakeLockFile, { lockfilePath: directoryLockPath, retries: { retries: 10, minTimeout : 5, maxTimeout: 2000 } } )
        .then(async (release: () => any) =>
        {
            this.context?.eventStream.post(new DotnetLockAcquiredEvent(`Lock Acquired.`, new Date().toISOString(), directoryLockPath, fakeLockFile));
            await this.fileUtil.wipeDirectory(this.sudoProcessCommunicationDir, this.context?.eventStream, ['.txt', '.json']);

            await this.fileUtil.writeFileOntoDisk(`${commandToExecuteString}`, commandFile, true, this.context?.eventStream!);
            this.context?.eventStream.post(new SudoProcCommandExchangeBegin(`Handing command off to master process. ${new Date().toISOString()}`));
            this.context?.eventStream.post(new CommandProcessorExecutionBegin(`The command ${commandToExecuteString} was forwarded to the master process to run.`));


            const waitTime = this.context?.timeoutSeconds ? (this.context?.timeoutSeconds * 1000) : 600000;
            await this.loopWithTimeoutOnCond(100, waitTime,
                function ProcessFinishedExecutingAndWroteOutput() : boolean { return fs.existsSync(outputFile) },
                function doNothing() : void { ; }
            )
            .catch(error =>
            {
                // Let the rejected promise get handled below
            });

            commandOutputJson = {
                stdout : (fs.readFileSync(stdoutFile, 'utf8')).trim(),
                stderr : (fs.readFileSync(stderrFile, 'utf8')).trim(),
                status : (fs.readFileSync(statusFile, 'utf8')).trim()
            } as CommandProcessorOutput;
            this.context?.eventStream.post(new DotnetLockReleasedEvent(`Lock about to be released.`, new Date().toISOString(), directoryLockPath, fakeLockFile));
            await this.fileUtil.wipeDirectory(this.sudoProcessCommunicationDir, this.context?.eventStream, ['.txt']);

            return release();
        });

        this.context?.eventStream.post(new SudoProcCommandExchangeEnd(`Finished or timed out with master process. ${new Date().toISOString()}`));

        if(!commandOutputJson && terminalFailure)
        {
            const err = new TimeoutSudoCommandExecutionError(new EventCancellationError('TimeoutSudoCommandExecutionError',
            `Timeout: The master process with command ${commandToExecuteString} never finished executing.
Process Directory: ${this.sudoProcessCommunicationDir} failed with error mode: ${terminalFailure}.
It had previously spawned: ${this.hasEverLaunchedSudoFork}.`), getInstallKeyFromContext(this.context));
            this.context?.eventStream.post(err);
            throw err.error;
        }
        else if(!commandOutputJson)
        {
            this.context?.eventStream.post(new CommandProcessesExecutionFailureNonTerminal(`The command ${commandToExecuteString} never finished under the process, but it was marked non terminal.`));
        }
        else
        {
            this.context?.eventStream.post(new CommandProcessorExecutionEnd(`The command ${commandToExecuteString} was finished by the master process, as ${outputFile} was found.`));
            const stdout = commandOutputJson['stdout'];
            const stderr = commandOutputJson['stderr'];
            statusCode = commandOutputJson['status'];
            if (stdout)
            {
                this.context?.eventStream.post(new CommandExecutionStdOut(`The command ${commandToExecuteString} encountered stdout, continuing
${stdout}`));
                commandResultString += stdout;
            }
            if (stderr)
            {
                this.context?.eventStream.post(new CommandExecutionStdError(`The command ${commandToExecuteString} encountered stderr, continuing
${stderr}`));
                commandResultString += stderr;
            }

            if(statusCode !== '0' && failOnNonZeroExit)
            {
<<<<<<< HEAD
                const err = new CommandExecutionNonZeroExitFailure(new EventBasedError('CommandExecutionNonZeroExitFailure',
                    `Cancelling .NET Install, as command ${commandToExecuteString} returned with status ${statusCode}.`),
=======
                const err = new CommandExecutionNonZeroExitFailure(new Error(`Cancelling .NET Install, as command ${commandToExecuteString} returned with status ${statusCode}.`),
>>>>>>> c75c9ce4
                    getInstallKeyFromContext(this.context));
                this.context?.eventStream.post(err);
                throw err.error;
            }
        }

        return (this.returnStatus ? statusCode : commandResultString);
    }

    public async executeMultipleCommands(commands: CommandExecutorCommand[], options?: any, terminalFailure = true): Promise<string[]>
    {
        const results = [];
        for(const command of commands)
        {
            results.push(await this.execute(command, options, terminalFailure));
        }

        return results;
    }

    /**
     *
     * @param workingDirectory The directory to execute in. Only works for non sudo commands.
     * @param terminalFailure Whether to throw up an error when executing under sudo or suppress it and return stderr
     * @returns the result(s) of each command. Can throw generically if the command fails.
     */
    public async execute(command : CommandExecutorCommand, options : any | null = null, terminalFailure = true) : Promise<string>
    {
        const fullCommandStringForTelemetryOnly = `${command.commandRoot} ${command.commandParts.join(' ')}`;
        if(!options)
        {
            options = {cwd : path.resolve(__dirname), shell: true};
        }

        if(command.runUnderSudo)
        {
            return this.ExecSudoAsync(command, terminalFailure) ?? '';
        }
        else
        {
            this.context?.eventStream.post(new CommandExecutionEvent(`Executing command ${fullCommandStringForTelemetryOnly}
with options ${options}.`));
            const commandResult = proc.spawnSync(command.commandRoot, command.commandParts, options);
            if(this.returnStatus)
            {
                if(commandResult.status !== null)
                {
                    this.context?.eventStream.post(new CommandExecutionStatusEvent(`The command ${fullCommandStringForTelemetryOnly} exited
with status: ${commandResult.status.toString()}.`));
                    return commandResult.status.toString() ?? '';
                }
                else
                {
                    // A signal is generally given if a status is not given, and they are 'equivalent' enough
                    if(commandResult.signal !== null)
                    {
                        this.context?.eventStream.post(new CommandExecutionSignalSentEvent(`The command ${fullCommandStringForTelemetryOnly} exited
with signal: ${commandResult.signal.toString()}.`));
                        return commandResult.signal.toString() ?? '';
                    }
                    else
                    {
                        this.context?.eventStream.post(new CommandExecutionNoStatusCodeWarning(`The command ${fullCommandStringForTelemetryOnly} with
result: ${commandResult.toString()} had no status or signal.`));
                        return '000751'; // Error code 000751 : The command did not report an exit code upon completion. This is never expected
                    }
                }
            }
            else
            {
                if(!commandResult.stdout && !commandResult.stderr)
                {
                    return '';
                }
                else
                {
                    if(commandResult.stdout)
                    {
                    this.context?.eventStream.post(new CommandExecutionStdOut(`The command ${fullCommandStringForTelemetryOnly} encountered stdout:
${commandResult.stdout}`));
                    }
                    if(commandResult.stderr)
                    {
                        this.context?.eventStream.post(new CommandExecutionStdError(`The command ${fullCommandStringForTelemetryOnly} encountered stderr:
${commandResult.stderr}`));
                    }
                    return commandResult.stdout?.toString() + commandResult.stderr?.toString() ?? '';
                }
            }
        }
    }

    /**
     *
     * @param commandRoots The first word of each command to try
     * @param matchingCommandParts Any follow up words in that command to execute, matching in the same order as commandRoots
     * @returns the index of the working command you provided, if no command works, -1.
     */
    public async tryFindWorkingCommand(commands : CommandExecutorCommand[]) : Promise<CommandExecutorCommand | null>
    {
        const oldReturnStatusSetting = this.returnStatus;
        this.returnStatus = true;

        let workingCommand : CommandExecutorCommand | null = null;

        for(const command of commands)
        {
            try
            {
                const cmdFoundOutput = await this.execute(command);
                if(cmdFoundOutput === '0')
                {
                    workingCommand = command;
                    this.context?.eventStream.post(new DotnetAlternativeCommandFoundEvent(`The command ${command.commandRoot} was found.`));
                    break;
                }
                else
                {
                    this.context?.eventStream.post(new DotnetCommandNotFoundEvent(`The command ${command.commandRoot} was NOT found, no error was thrown.`));
                }
            }
            catch(err)
            {
                // Do nothing. The error should be raised higher up.
                this.context?.eventStream.post(new DotnetCommandNotFoundEvent(`The command ${command.commandRoot} was NOT found, and we caught any errors.`));
            }
        };

        this.returnStatus = oldReturnStatusSetting;
        return workingCommand;
    }

    public async setEnvironmentVariable(variable : string, value : string, vscodeContext : IVSCodeExtensionContext, failureWarningMessage? : string, nonWinFailureMessage? : string)
    {
        const oldReturnStatusSetting = this.returnStatus;
        this.returnStatus = true;
        let environmentEditExitCode = 0;

        process.env[variable] = value;
        vscodeContext.setVSCodeEnvironmentVariable(variable, value);

        if(os.platform() === 'win32')
        {
            const setShellVariable = CommandExecutor.makeCommand(`set`, [`${variable}=${value}`]);
            const setSystemVariable = CommandExecutor.makeCommand(`setx`, [`${variable}`, `"${value}"`]);
            try
            {
                const shellEditResponse = await this.execute(setShellVariable);
                environmentEditExitCode += Number(shellEditResponse[0]);
                const systemEditResponse = await this.execute(setSystemVariable)
                environmentEditExitCode += Number(systemEditResponse[0]);
            }
            catch(error)
            {
                environmentEditExitCode = 1
            }
        }
        else
        {
            // export var=value does not do anything, because on osx and linux processes cannot edit above proc variables.
            // We could try to edit etc/environment on ubuntu, then .profile/.bash_rc/.zsh etc on osx, but we'd like to avoid being intrusive.
            failureWarningMessage = nonWinFailureMessage ? failureWarningMessage : nonWinFailureMessage;
            environmentEditExitCode = 1;
        }

        if(environmentEditExitCode !== 0 && failureWarningMessage)
        {
            this.utilityContext.ui.showWarningMessage(failureWarningMessage, () => {/* No Callback */}, );
        }
        this.returnStatus = oldReturnStatusSetting;
    }

    public setPathEnvVar(pathAddition: string, troubleshootingUrl : string, displayWorker: IWindowDisplayWorker, vscodeContext : IVSCodeExtensionContext, isGlobal : boolean)
    {
        if(!isGlobal || os.platform() === 'linux')
        {
            // Set user PATH variable. The .NET SDK Installer does this for us on Win/Mac.
            let pathCommand: string | undefined;
            if (os.platform() === 'win32') {
                pathCommand = this.getWindowsPathCommand(pathAddition);
            } else {
                pathCommand = this.getLinuxPathCommand(pathAddition);
            }

            if (pathCommand !== undefined) {
                this.runPathCommand(pathCommand, troubleshootingUrl, displayWorker);
            }
        }

        // Set PATH for VSCode terminal instances
        if (!process.env.PATH!.includes(pathAddition)) {
            vscodeContext.appendToEnvironmentVariable('PATH', path.delimiter + pathAddition);
            process.env.PATH += path.delimiter + pathAddition;
        }
    }

    protected getLinuxPathCommand(pathAddition: string): string | undefined
    {
        const profileFile = os.platform() === 'darwin' ? path.join(os.homedir(), '.zshrc') : path.join(os.homedir(), '.profile');
        if (fs.existsSync(profileFile) && fs.readFileSync(profileFile).toString().includes(pathAddition)) {
            // No need to add to PATH again
            return undefined;
        }
        return `echo 'export PATH="${pathAddition}:$PATH"' >> ${profileFile}`;
    }

    protected getWindowsPathCommand(pathAddition: string): string | undefined
    {
        if (process.env.PATH && process.env.PATH.includes(pathAddition)) {
            // No need to add to PATH again
            return undefined;
        }
        return `for /F "skip=2 tokens=1,2*" %A in ('%SystemRoot%\\System32\\reg.exe query "HKCU\\Environment" /v "Path" 2^>nul') do ` +
            `(%SystemRoot%\\System32\\reg.exe ADD "HKCU\\Environment" /v Path /t REG_SZ /f /d "${pathAddition};%C")`;
    }

    protected runPathCommand(pathCommand: string, troubleshootingUrl : string, displayWorker: IWindowDisplayWorker)
    {
        try {
            proc.execSync(pathCommand);
        } catch (error) {
            displayWorker.showWarningMessage(`Unable to add SDK to the PATH: ${error}`,
                async (response: string | undefined) => {
                    if (response === this.pathTroubleshootingOption) {
                        open(`${troubleshootingUrl}#unable-to-add-to-path`);
                    }
                }, this.pathTroubleshootingOption);
        }
    }
}<|MERGE_RESOLUTION|>--- conflicted
+++ resolved
@@ -402,12 +402,8 @@
 
             if(statusCode !== '0' && failOnNonZeroExit)
             {
-<<<<<<< HEAD
                 const err = new CommandExecutionNonZeroExitFailure(new EventBasedError('CommandExecutionNonZeroExitFailure',
                     `Cancelling .NET Install, as command ${commandToExecuteString} returned with status ${statusCode}.`),
-=======
-                const err = new CommandExecutionNonZeroExitFailure(new Error(`Cancelling .NET Install, as command ${commandToExecuteString} returned with status ${statusCode}.`),
->>>>>>> c75c9ce4
                     getInstallKeyFromContext(this.context));
                 this.context?.eventStream.post(err);
                 throw err.error;
