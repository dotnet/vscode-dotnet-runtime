/*---------------------------------------------------------------------------------------------
*  Licensed to the .NET Foundation under one or more agreements.
*  The .NET Foundation licenses this file to you under the MIT license.
*--------------------------------------------------------------------------------------------*/

import { AcquireErrorConfiguration } from './Utils/ErrorHandler';

export interface IDotnetAcquireContext {
    /**
     * @remarks
     * The data required to acquire either the sdk or the runtime.
     *
     * @property version - The major.minor version of the SDK or Runtime desired.
     *
     * NOTE: For global SDK installations, more options are available.
     * The version can be provided in the following format in this acquisition:
     * Major (e.g: 6)
     * Major.Minor (e.g: 3.1)
     * Feature Band (e.g: 7.0.1xx or 7.0.10x)
     * Specific Version / Fully-Qualified Version (e.g: 8.0.103)
     *
     * @property requestingExtensionId - The Extension that relies on our extension to acquire the runtime or .NET SDK. It MUST be provided.
     *
     * @property errorConfiguration - An set of options for the desired treat as error and error verbosity behaviors of the extension.
     *
     * @property installType - For SDK installations, allows either global or local installs.
     * Do NOT use the local install feature with the global install feature or any global install as it is currently unsupported.
     */
    version: string;
    requestingExtensionId?: string;
    errorConfiguration?: AcquireErrorConfiguration;
<<<<<<< HEAD
    installType?: DotnetInstallType;
}

/**
 * @remarks
 * Defines if an install should be global on the machine or local to a specific local folder/user.
 */
export type DotnetInstallType = 'local' | 'global';

=======
    /**
     * architecture - null is for deliberate legacy install behavior that is not-architecture specific.
     * undefined is for the default of node.arch().
     * Does NOT impact global installs. Follows node architecture terminology.
     */
    architecture?: string | null | undefined;
}

>>>>>>> 8c56d3f2
<|MERGE_RESOLUTION|>--- conflicted
+++ resolved
@@ -1,51 +1,44 @@
-/*---------------------------------------------------------------------------------------------
-*  Licensed to the .NET Foundation under one or more agreements.
-*  The .NET Foundation licenses this file to you under the MIT license.
-*--------------------------------------------------------------------------------------------*/
-
-import { AcquireErrorConfiguration } from './Utils/ErrorHandler';
-
-export interface IDotnetAcquireContext {
-    /**
-     * @remarks
-     * The data required to acquire either the sdk or the runtime.
-     *
-     * @property version - The major.minor version of the SDK or Runtime desired.
-     *
-     * NOTE: For global SDK installations, more options are available.
-     * The version can be provided in the following format in this acquisition:
-     * Major (e.g: 6)
-     * Major.Minor (e.g: 3.1)
-     * Feature Band (e.g: 7.0.1xx or 7.0.10x)
-     * Specific Version / Fully-Qualified Version (e.g: 8.0.103)
-     *
-     * @property requestingExtensionId - The Extension that relies on our extension to acquire the runtime or .NET SDK. It MUST be provided.
-     *
-     * @property errorConfiguration - An set of options for the desired treat as error and error verbosity behaviors of the extension.
-     *
-     * @property installType - For SDK installations, allows either global or local installs.
-     * Do NOT use the local install feature with the global install feature or any global install as it is currently unsupported.
-     */
-    version: string;
-    requestingExtensionId?: string;
-    errorConfiguration?: AcquireErrorConfiguration;
-<<<<<<< HEAD
-    installType?: DotnetInstallType;
-}
-
-/**
- * @remarks
- * Defines if an install should be global on the machine or local to a specific local folder/user.
- */
-export type DotnetInstallType = 'local' | 'global';
-
-=======
-    /**
-     * architecture - null is for deliberate legacy install behavior that is not-architecture specific.
-     * undefined is for the default of node.arch().
-     * Does NOT impact global installs. Follows node architecture terminology.
-     */
-    architecture?: string | null | undefined;
-}
-
->>>>>>> 8c56d3f2
+/*---------------------------------------------------------------------------------------------
+*  Licensed to the .NET Foundation under one or more agreements.
+*  The .NET Foundation licenses this file to you under the MIT license.
+*--------------------------------------------------------------------------------------------*/
+
+import { AcquireErrorConfiguration } from './Utils/ErrorHandler';
+
+export interface IDotnetAcquireContext {
+    /**
+     * @remarks
+     * The data required to acquire either the sdk or the runtime.
+     *
+     * @property version - The major.minor version of the SDK or Runtime desired.
+     *
+     * NOTE: For global SDK installations, more options are available.
+     * The version can be provided in the following format in this acquisition:
+     * Major (e.g: 6)
+     * Major.Minor (e.g: 3.1)
+     * Feature Band (e.g: 7.0.1xx or 7.0.10x)
+     * Specific Version / Fully-Qualified Version (e.g: 8.0.103)
+     *
+     * @property requestingExtensionId - The Extension that relies on our extension to acquire the runtime or .NET SDK. It MUST be provided.
+     *
+     * @property errorConfiguration - An set of options for the desired treat as error and error verbosity behaviors of the extension.
+     *
+     * @property installType - For SDK installations, allows either global or local installs.
+     * Do NOT use the local install feature with the global install feature or any global install as it is currently unsupported.
+     *
+     * @property architecture - null is for deliberate legacy install behavior that is not-architecture specific.
+     * undefined is for the default of node.arch().
+     * Does NOT impact global installs yet, it will be ignored. Follows node architecture terminology.
+     */
+    version: string;
+    requestingExtensionId?: string;
+    errorConfiguration?: AcquireErrorConfiguration;
+    installType?: DotnetInstallType;
+    architecture?: string | null | undefined;
+}
+
+/**
+ * @remarks
+ * Defines if an install should be global on the machine or local to a specific local folder/user.
+ */
+export type DotnetInstallType = 'local' | 'global';