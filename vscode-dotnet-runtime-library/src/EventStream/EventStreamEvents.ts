/*---------------------------------------------------------------------------------------------
*  Licensed to the .NET Foundation under one or more agreements.
*  The .NET Foundation licenses this file to you under the MIT license.
*--------------------------------------------------------------------------------------------*/
import * as fs from 'fs';
import * as path from 'path';
import { IDotnetInstallationContext } from '../Acquisition/IDotnetInstallationContext';
import { EventType } from './EventType';
import { IEvent } from './IEvent';
import { TelemetryUtilities } from './TelemetryUtilities';

// tslint:disable max-classes-per-file

export class DotnetAcquisitionStarted extends IEvent {
    public readonly eventName = 'DotnetAcquisitionStarted';
    public readonly type = EventType.DotnetAcquisitionStart;

    constructor(public readonly installKey: string, public readonly startingVersion: string, public readonly requestingExtensionId = '') {
        super();
    }

    public getProperties() {
        return {AcquisitionInstallKey : this.installKey,
                AcquisitionStartVersion : this.startingVersion,
                extensionId : TelemetryUtilities.HashData(this.requestingExtensionId)};
    }
}

export class DotnetRuntimeAcquisitionStarted extends IEvent {
    public readonly eventName = 'DotnetRuntimeAcquisitionStarted';
    public readonly type = EventType.DotnetRuntimeAcquisitionStart;

    constructor(public readonly requestingExtensionId = '') {
        super();
    }

    public getProperties() {
        return {extensionId : TelemetryUtilities.HashData(this.requestingExtensionId)};
    }
}

export class DotnetSDKAcquisitionStarted extends IEvent {
    public readonly eventName = 'DotnetSDKAcquisitionStarted';
    public readonly type = EventType.DotnetSDKAcquisitionStart;

    constructor(public readonly requestingExtensionId = '') {
        super();
    }

    public getProperties() {
        return {extensionId : TelemetryUtilities.HashData(this.requestingExtensionId)};
    }
}

export class DotnetAcquisitionCompleted extends IEvent {
    public readonly eventName = 'DotnetAcquisitionCompleted';
    public readonly type = EventType.DotnetAcquisitionCompleted;

    constructor(public readonly installKey: string, public readonly dotnetPath: string, public readonly version: string) {
        super();
    }

    public getProperties(telemetry = false): { [key: string]: string } | undefined {
        if (telemetry) {
            return {AcquisitionCompletedInstallKey : this.installKey,
                    AcquisitionCompletedVersion: this.version};
        } else {
            return {AcquisitionCompletedInstallKey : this.installKey,
                    AcquisitionCompletedVersion: this.version,
                    AcquisitionCompletedDotnetPath : this.dotnetPath};
        }

    }
}

export class DotnetRuntimeAcquisitionTotalSuccessEvent extends IEvent
{
    public readonly eventName = 'DotnetRuntimeAcquisitionTotalSuccessEvent';
    public readonly type = EventType.DotnetTotalSuccessEvent;


    constructor(public readonly startingVersion: string, public readonly installKey: string, public readonly requestingExtensionId = '', public readonly finalPath: string) {
        super();
    }

    public getProperties() {
        return {
                AcquisitionStartVersion : this.startingVersion,
                AcquisitionInstallKey : this.installKey,
                ExtensionId : TelemetryUtilities.HashData(this.requestingExtensionId),
                FinalPath : this.finalPath,
            };
    }
}

export abstract class DotnetAcquisitionError extends IEvent {
    public readonly type = EventType.DotnetAcquisitionError;
    public isError = true;

    constructor(public readonly error: Error) {
        super();
    }

    public getProperties(telemetry = false): { [key: string]: string } | undefined {
        return {ErrorName : this.error.name,
                ErrorMessage : this.error.message,
                StackTrace : this.error.stack ? TelemetryUtilities.HashAllPaths(this.error.stack) : ''};
    }
}


export class SuppressedAcquisitionError extends IEvent {
    public readonly eventName = 'SuppressedAcquisitionError';
    public readonly type = EventType.SuppressedAcquisitionError;

    constructor(public readonly error: Error, public readonly supplementalMessage : string) {
        super();
    }

    public getProperties(telemetry = false): { [key: string]: string } | undefined {
        return {
                SupplementMessage : this.supplementalMessage,
                ErrorName : this.error.name,
                ErrorMessage : telemetry ? 'redacted' : TelemetryUtilities.HashAllPaths(this.error.message),
                StackTrace : telemetry ? 'redacted' : (this.error.stack ? TelemetryUtilities.HashAllPaths(this.error.stack) : '')};
    }
}

export class DotnetInstallScriptAcquisitionError extends DotnetAcquisitionError {
    public readonly eventName = 'DotnetInstallScriptAcquisitionError';
}

export class OSXOpenNotAvailableError extends DotnetAcquisitionError {
    public readonly eventName = 'OSXOpenNotAvailableError';
}

export class WebRequestError extends DotnetAcquisitionError {
    public readonly eventName = 'WebRequestError';
}

export class DotnetPreinstallDetectionError extends DotnetAcquisitionError {
    public readonly eventName = 'DotnetPreinstallDetectionError';
}

export class DotnetCommandFailed extends DotnetAcquisitionError {
    public readonly eventName = 'DotnetCommandFailed';

    constructor(error: Error, public readonly command: string) {
        super(error);
    }

    public getProperties(telemetry = false): { [key: string]: string } | undefined {
        return {ErrorMessage : this.error.message,
            CommandName : this.command,
            ErrorName : this.error.name,
            StackTrace : this.error.stack ? this.error.stack : ''};
        }
    }

export class DotnetInvalidReleasesJSONError extends DotnetAcquisitionError {
        public readonly eventName = 'DotnetInvalidReleasesJSONError';
}

export class DotnetNoInstallerFileExistsError extends DotnetAcquisitionError {
    public readonly eventName = 'DotnetNoInstallerFileExistsError';
}

export class DotnetUnexpectedInstallerOSError extends DotnetAcquisitionError {
    public readonly eventName = 'DotnetUnexpectedInstallerOSError';
}

export class DotnetUnexpectedInstallerArchitectureError extends DotnetAcquisitionError {
    public readonly eventName = 'DotnetUnexpectedInstallerArchitectureError';
}

export class DotnetFeatureBandDoesNotExistError extends DotnetAcquisitionError {
    public readonly eventName = 'DotnetFeatureBandDoesNotExistError';
}

export class DotnetWSLSecurityError extends DotnetAcquisitionError {
    public readonly eventName = 'DotnetWSLSecurityError';
}


export abstract class DotnetAcquisitionVersionError extends DotnetAcquisitionError {
    constructor(error: Error, public readonly installKey: string) {
        super(error);
    }

    public getProperties(telemetry = false): { [key: string]: string } | undefined {
        return {ErrorMessage : this.error.message,
            AcquisitionErrorInstallKey : this.installKey,
            ErrorName : this.error.name,
            StackTrace : this.error.stack ? this.error.stack : ''};
        }
    }

export class DotnetAcquisitionUnexpectedError extends DotnetAcquisitionVersionError {
    public readonly eventName = 'DotnetAcquisitionUnexpectedError';
}

export class DotnetAcquisitionInstallError extends DotnetAcquisitionVersionError {
    public readonly eventName = 'DotnetAcquisitionInstallError';
}

export class DotnetAcquisitionScriptError extends DotnetAcquisitionVersionError {
    public readonly eventName = 'DotnetAcquisitionScriptError';
}

export class DotnetConflictingGlobalWindowsInstallError extends DotnetAcquisitionError {
    public readonly eventName = 'DotnetConflictingGlobalWindowsInstallError';
}

export class DotnetDebuggingMessage extends IEvent {
    public readonly eventName = 'DotnetDebuggingMessage';
    public readonly type = EventType.DotnetDebuggingMessage;

    constructor(public readonly message: string) {
        super();
        this.message = message;
    }

    public getProperties() {
        return { message : this.message };
    }
}

export class DotnetNonZeroInstallerExitCodeError extends DotnetAcquisitionError {
    public readonly eventName = 'DotnetNonZeroInstallerExitCodeError';
}

export class DotnetOfflineFailure extends DotnetAcquisitionVersionError {
    public readonly eventName = 'DotnetOfflineFailure';
}

export class DotnetAcquisitionTimeoutError extends DotnetAcquisitionVersionError {
    public readonly eventName = 'DotnetAcquisitionTimeoutError';

    constructor(error: Error, installKey: string, public readonly timeoutValue: number) {
        super(error, installKey);
    }

    public getProperties(telemetry = false): { [key: string]: string } | undefined {
        return {ErrorMessage : this.error.message,
            TimeoutValue : this.timeoutValue.toString(),
            InstallKey : this.installKey,
            ErrorName : this.error.name,
            StackTrace : this.error.stack ? this.error.stack : ''};
    }
}

export class DotnetVersionResolutionError extends DotnetAcquisitionVersionError {
    public readonly eventName = 'DotnetVersionResolutionError';
}

export class DotnetConflictingLinuxInstallTypesError extends DotnetAcquisitionVersionError {
    public readonly eventName = 'DotnetConflictingLinuxInstallTypesError';
}

export class DotnetCustomLinuxInstallExistsError extends DotnetAcquisitionVersionError {
    public readonly eventName = 'DotnetCustomLinuxInstallExistsError';
}

export class DotnetInstallationValidationError extends DotnetAcquisitionVersionError {
    public readonly eventName = 'DotnetInstallationValidationError';
    public readonly fileStructure: string;
    constructor(error: Error, installKey: string, public readonly dotnetPath: string) {
        super(error, installKey);
        this.fileStructure = this.getFileStructure();
    }

    public getProperties(telemetry = false): { [key: string]: string } | undefined {
        return {ErrorMessage : this.error.message,
            AcquisitionErrorInstallKey : this.installKey,
            ErrorName : this.error.name,
            StackTrace : this.error.stack ? this.error.stack : '',
            FileStructure : this.fileStructure};
    }

    private getFileStructure(): string {
        const folderPath = path.dirname(this.dotnetPath);
        if (!fs.existsSync(folderPath)) {
            return `Dotnet Path (${ path.basename(folderPath) }) does not exist`;
        }
        // Get 2 levels worth of content of the folder
        let files = fs.readdirSync(folderPath).map(file => path.join(folderPath, file));
        for (const file of files) {
            if (fs.statSync(file).isDirectory()) {
                files = files.concat(fs.readdirSync(file).map(fileName => path.join(file, fileName)));
            }
        }
        const relativeFiles: string[] = [];
        for (const file of files) {
            relativeFiles.push(path.relative(path.dirname(folderPath), file));
        }

        return relativeFiles.join('\n');
    }
}

export class DotnetAcquisitionDistroUnknownError extends DotnetAcquisitionError {
    public readonly eventName = 'DotnetAcquisitionDistroUnknownError';

    public getProperties(telemetry = false): { [key: string]: string } | undefined {
        return {ErrorMessage : this.error.message,
            ErrorName : this.error.name,
            StackTrace : this.error.stack ? this.error.stack : ''};
    }
}


export abstract class DotnetAcquisitionSuccessEvent extends IEvent {
    public readonly type = EventType.DotnetAcquisitionSuccessEvent;

    public getProperties(): { [key: string]: string } | undefined {
        return undefined;
    }
}

export class DotnetCommandSucceeded extends DotnetAcquisitionSuccessEvent {
    public readonly eventName = 'DotnetCommandSucceeded';

    constructor(public readonly commandName: string) { super(); }

    public getProperties() {
        return {CommandName : this.commandName};
    }
}

export class DotnetUninstallAllStarted extends DotnetAcquisitionSuccessEvent {
    public readonly eventName = 'DotnetUninstallAllStarted';
}

export class DotnetUninstallAllCompleted extends DotnetAcquisitionSuccessEvent {
    public readonly eventName = 'DotnetUninstallAllCompleted';
}

export class DotnetVersionResolutionCompleted extends DotnetAcquisitionSuccessEvent {
    public readonly eventName = 'DotnetVersionResolutionCompleted';

    constructor(public readonly requestedVersion: string, public readonly resolvedVersion: string) { super(); }

    public getProperties() {
        return {RequestedVersion : this.requestedVersion,
                ResolvedVersion : this.resolvedVersion};
    }
}

export class DotnetInstallScriptAcquisitionCompleted extends DotnetAcquisitionSuccessEvent {
    public readonly eventName = 'DotnetInstallScriptAcquisitionCompleted';
}

export class DotnetExistingPathResolutionCompleted extends DotnetAcquisitionSuccessEvent {
    public readonly eventName = 'DotnetExistingPathResolutionCompleted';

    constructor(public readonly resolvedPath: string) { super(); }

    public getProperties(telemetry = false) {
        return telemetry ? undefined : { ConfiguredPath : this.resolvedPath};
    }
}

export abstract class DotnetAcquisitionMessage extends IEvent {
    public readonly type = EventType.DotnetAcquisitionMessage;

    public getProperties(): { [key: string]: string } | undefined {
        return undefined;
    }
}

export class DotnetAcquisitionDeletion extends DotnetAcquisitionMessage {
    public readonly eventName = 'DotnetAcquisitionDeletion';
    constructor(public readonly folderPath: string) { super(); }

    public getProperties(telemetry = false) {
        return telemetry ? undefined : {DeletedFolderPath : this.folderPath};
    }
}

export class DotnetFallbackInstallScriptUsed extends DotnetAcquisitionMessage {
    public readonly eventName = 'DotnetFallbackInstallScriptUsed';
}

export abstract class DotnetCustomMessageEvent extends DotnetAcquisitionMessage {
    constructor(public readonly eventMessage: string) { super(); }

    public getProperties() {
        return { Message: this.eventMessage };
    }
}

export class DotnetVersionCategorizedEvent extends DotnetCustomMessageEvent {
    public readonly eventName = 'DotnetVersionCategorizedEvent';
}

export class DotnetCommandNotFoundEvent extends DotnetCustomMessageEvent {
    public readonly eventName = 'DotnetCommandNotFoundEvent';
}

<<<<<<< HEAD
export class CommandExecutionStdError extends DotnetCustomMessageEvent {
    public readonly eventName = 'CommandExecutionStdError';
}

export class DotnetGlobalAcquisitionBeginEvent extends DotnetCustomMessageEvent {
    public readonly eventName = 'DotnetGlobalAcquisitionBeginEvent';
}

export class DotnetGlobalVersionResolutionCompletionEvent extends DotnetCustomMessageEvent {
    public readonly eventName = 'DotnetGlobalVersionResolutionCompletionEvent';
}

export class DotnetBeginGlobalInstallerExecution extends DotnetCustomMessageEvent {
    public readonly eventName = 'DotnetBeginGlobalInstallerExecution';
}

export class DotnetCompletedGlobalInstallerExecution extends DotnetCustomMessageEvent {
    public readonly eventName = 'DotnetCompletedGlobalInstallerExecution';
}

export class DotnetGlobalAcquisitionCompletionEvent extends DotnetCustomMessageEvent {
    public readonly eventName = 'DotnetGlobalAcquisitionCompletionEvent';
}
=======
export class DotnetInstallGraveyardEvent extends DotnetCustomMessageEvent {
    public readonly eventName = 'DotnetInstallGraveyardEvent';
}

>>>>>>> a0d410da
export class DotnetAlternativeCommandFoundEvent extends DotnetCustomMessageEvent {
    public readonly eventName = 'DotnetAlternativeCommandFoundEvent';
}

export class DotnetCommandFallbackArchitectureEvent extends DotnetCustomMessageEvent {
    public readonly eventName = 'DotnetCommandFallbackArchitectureEvent';
}

export class DotnetCommandFallbackOSEvent extends DotnetCustomMessageEvent {
    public readonly eventName = 'DotnetCommandFallbackOSEvent';
}

export class DotnetInstallKeyCreatedEvent extends DotnetCustomMessageEvent {
    public readonly eventName = 'DotnetInstallKeyCreatedEvent';
}

export class DotnetLegacyInstallDetectedEvent extends DotnetCustomMessageEvent {
    public readonly eventName = 'DotnetLegacyInstallDetectedEvent';
}

export class DotnetLegacyInstallRemovalRequestEvent extends DotnetCustomMessageEvent {
    public readonly eventName = 'DotnetLegacyInstallRemovalRequestEvent';
}

export class DotnetFakeSDKEnvironmentVariableTriggered extends DotnetCustomMessageEvent {
    public readonly eventName = 'DotnetFakeSDKEnvironmentVariableTriggered';
}

export class CommandExecutionNoStatusCodeWarning extends DotnetCustomMessageEvent {
    public readonly eventName = 'CommandExecutionNoStatusCodeWarning';
}

export class CommandExecutionSignalSentEvent extends DotnetCustomMessageEvent {
    public readonly eventName = 'CommandExecutionSignalSentEvent';
}

export class CommandExecutionStatusEvent extends DotnetCustomMessageEvent {
    public readonly eventName = 'CommandExecutionStatusEvent';
}

export class CommandExecutionEvent extends DotnetCustomMessageEvent {
    public readonly eventName = 'CommandExecutionEvent';
}

export class CommandExecutionUserCompletedDialogueEvent extends DotnetCustomMessageEvent {
    public readonly eventName = 'CommandExecutionUserCompletedDialogueEvent';
}

export class CommandExecutionUnderSudoEvent extends DotnetCustomMessageEvent {
    public readonly eventName = 'CommandExecutionUnderSudoEvent';
}

export abstract class DotnetFileEvent extends DotnetAcquisitionMessage
{
    constructor(public readonly eventMessage: string, public readonly time: string, public readonly file: string) { super(); }

    public getProperties() {
        return {Message: this.eventMessage, Time: this.time, File: TelemetryUtilities.HashData(this.file)};
    }
}

export abstract class DotnetLockEvent extends DotnetFileEvent
{
    constructor(public readonly eventMessage: string, public readonly time: string, public readonly lock: string, public readonly file: string) { super(eventMessage, time, file); }

    public getProperties() {
        return {Message: this.eventMessage, Time: this.time, Lock: TelemetryUtilities.HashData(this.lock), File: TelemetryUtilities.HashData(this.file)};
    }
}

export class DotnetLockAcquiredEvent extends DotnetLockEvent {
    public readonly eventName = 'DotnetLockAcquiredEvent';
}

export class DotnetLockReleasedEvent extends DotnetLockEvent {
    public readonly eventName = 'DotnetLockReleasedEvent';
}

export class DotnetLockErrorEvent extends DotnetLockEvent {
    public readonly eventName = 'DotnetLockErrorEvent';
    constructor(public readonly error : Error,
        public readonly eventMessage: string, public readonly time: string, public readonly lock: string, public readonly file: string) { super(eventMessage, time, lock, file); }

    public getProperties() {
        return {Error: this.error.toString(), Message: this.eventMessage, Time: this.time, Lock: TelemetryUtilities.HashData(this.lock), File: TelemetryUtilities.HashData(this.file)};
    }

}

export class DotnetLockAttemptingAcquireEvent extends DotnetLockEvent {
    public readonly eventName = 'DotnetLockAttemptingAcquireEvent';
}

export class DotnetFileWriteRequestEvent extends DotnetFileEvent {
    public readonly eventName = 'DotnetFileWriteRequestEvent';
}

export class DotnetAcquisitionPartialInstallation extends DotnetAcquisitionMessage {
    public readonly eventName = 'DotnetAcquisitionPartialInstallation';
    constructor(public readonly installKey: string) { super(); }

    public getProperties() {
        return {PartialInstallationInstallKey: this.installKey};
    }
}

export class DotnetAcquisitionInProgress extends IEvent {
    public readonly type = EventType.DotnetAcquisitionInProgress;

    public readonly eventName = 'DotnetAcquisitionInProgress';
    constructor(public readonly installKey: string, public readonly requestingExtensionId: string | null) { super(); }

    public getProperties() {
        return {InProgressInstallationInstallKey : this.installKey, extensionId : TelemetryUtilities.HashData(this.requestingExtensionId)};
    }
}

export class DotnetAcquisitionAlreadyInstalled extends IEvent {
    public readonly eventName = 'DotnetAcquisitionAlreadyInstalled';
    public readonly type = EventType.DotnetAcquisitionAlreadyInstalled;

    constructor(public readonly installKey: string, public readonly requestingExtensionId: string | null) { super(); }

    public getProperties() {
        return {AlreadyInstalledInstallKey : this.installKey, extensionId : TelemetryUtilities.HashData(this.requestingExtensionId)};
    }
}

export class DotnetAcquisitionMissingLinuxDependencies extends DotnetAcquisitionMessage {
    public readonly eventName = 'DotnetAcquisitionMissingLinuxDependencies';
}

export class DotnetAcquisitionScriptOutput extends DotnetAcquisitionMessage {
    public readonly eventName = 'DotnetAcquisitionScriptOutput';
    public isError = true;
    constructor(public readonly installKey: string, public readonly output: string) { super(); }

    public getProperties(telemetry = false): { [key: string]: string } | undefined {
        return {AcquisitionInstallKey : this.installKey,
                ScriptOutput: this.output};
    }
}

export class DotnetInstallationValidated extends DotnetAcquisitionMessage {
    public readonly eventName = 'DotnetInstallationValidated';
    constructor(public readonly installKey: string) { super(); }

    public getProperties(telemetry = false): { [key: string]: string } | undefined {
        return {ValidatedInstallKey : this.installKey};
    }
}

export class DotnetAcquisitionRequested extends DotnetAcquisitionMessage {
    public readonly eventName = 'DotnetAcquisitionRequested';

    constructor(public readonly startingVersion: string,
                public readonly requestingId = '') {
        super();
    }

    public getProperties() {
        return {AcquisitionStartVersion : this.startingVersion,
                RequestingExtensionId: TelemetryUtilities.HashData(this.requestingId)};
    }
}

export class DotnetAcquisitionStatusRequested extends DotnetAcquisitionMessage {
    public readonly eventName = 'DotnetAcquisitionStatusRequested';

    constructor(public readonly version: string,
                public readonly requestingId = '') {
        super();
    }

    public getProperties() {
        return {AcquisitionStartVersion : this.version,
                RequestingExtensionId: TelemetryUtilities.HashData(this.requestingId)};
    }
}

export class DotnetAcquisitionStatusUndefined extends DotnetAcquisitionMessage {
    public readonly eventName = 'DotnetAcquisitionStatusUndefined';

    constructor(public readonly installKey: string) {
        super();
    }

    public getProperties() {
        return {AcquisitionStatusInstallKey : this.installKey};
    }
}

export class DotnetAcquisitionStatusResolved extends DotnetAcquisitionMessage {
    public readonly eventName = 'DotnetAcquisitionStatusResolved';

    constructor(public readonly installKey: string, public readonly version: string) {
        super();
    }

    public getProperties() {
        return {AcquisitionStatusInstallKey : this.installKey,
                AcquisitionStatusVersion : this.version};
    }
}

export class WebRequestSent extends DotnetAcquisitionMessage {
    public readonly eventName = 'WebRequestSent';

    constructor(public readonly url: string) {
        super();
    }

    public getProperties() {
        return {WebRequestUri : this.url};
    }
}

export class DotnetPreinstallDetected extends DotnetAcquisitionMessage {
    public readonly eventName = 'DotnetPreinstallDetected';
    constructor(public readonly installKey: string) { super(); }

    public getProperties() {
        return {PreinstalledInstallKey : this.installKey};
    }
}

export class TestAcquireCalled extends IEvent {
    public readonly eventName = 'TestAcquireCalled';
    public readonly type = EventType.DotnetAcquisitionTest;

    constructor(public readonly context: IDotnetInstallationContext) {
        super();
    }

    public getProperties() {
        return undefined;
    }
}<|MERGE_RESOLUTION|>--- conflicted
+++ resolved
@@ -397,7 +397,6 @@
     public readonly eventName = 'DotnetCommandNotFoundEvent';
 }
 
-<<<<<<< HEAD
 export class CommandExecutionStdError extends DotnetCustomMessageEvent {
     public readonly eventName = 'CommandExecutionStdError';
 }
@@ -421,12 +420,10 @@
 export class DotnetGlobalAcquisitionCompletionEvent extends DotnetCustomMessageEvent {
     public readonly eventName = 'DotnetGlobalAcquisitionCompletionEvent';
 }
-=======
 export class DotnetInstallGraveyardEvent extends DotnetCustomMessageEvent {
     public readonly eventName = 'DotnetInstallGraveyardEvent';
 }
 
->>>>>>> a0d410da
 export class DotnetAlternativeCommandFoundEvent extends DotnetCustomMessageEvent {
     public readonly eventName = 'DotnetAlternativeCommandFoundEvent';
 }
