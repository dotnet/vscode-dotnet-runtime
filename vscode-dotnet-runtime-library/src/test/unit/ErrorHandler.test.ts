/*---------------------------------------------------------------------------------------------
*  Licensed to the .NET Foundation under one or more agreements.
*  The .NET Foundation licenses this file to you under the MIT license.
*--------------------------------------------------------------------------------------------*/
import * as chai from 'chai';
import { ExistingPathKeys, IExistingPaths } from '../../IExtensionContext';
import { DotnetCommandFailed, DotnetCommandSucceeded, DotnetNotInstallRelatedCommandFailed } from '../../EventStream/EventStreamEvents';
import {
    errorConstants,
    timeoutConstants,
    UninstallErrorConfiguration,
} from '../../Utils/ErrorHandler';
import { callWithErrorHandling } from '../../Utils/ErrorHandler';
import { IIssueContext } from '../../Utils/IIssueContext';
import { MockExtensionConfigurationWorker } from '../mocks/MockExtensionConfigurationWorker';
import { MockEventStream, MockLoggingObserver } from '../mocks/MockObjects';
import { MockWindowDisplayWorker } from '../mocks/MockWindowDisplayWorker';
const assert = chai.assert;

suite('ErrorHandler Unit Tests', () => {
    const issueContext = (displayWorker: MockWindowDisplayWorker, eventStream: MockEventStream) => {
        return {
            logger: new MockLoggingObserver(),
            errorConfiguration: UninstallErrorConfiguration.DisplayAllErrorPopups,
            displayWorker,
            extensionConfigWorker: new MockExtensionConfigurationWorker(),
            eventStream,
            commandName: 'test',
            version: 'testVersion',
            timeoutInfoUrl: '',
            moreInfoUrl: '',
        } as IIssueContext;
    };

    test('No error popup is displayed when there is no error', async () => {
        const displayWorker = new MockWindowDisplayWorker();
        const res = await callWithErrorHandling<string>(() => {
            return '';
        }, issueContext(displayWorker, new MockEventStream()));

        assert.equal(displayWorker.errorMessage, '');
        assert.equal(displayWorker.clipboardText, '');
    });

    test('Error popup appears on error', async () => {
        const errorString = 'Fake error message';
        const displayWorker = new MockWindowDisplayWorker();
        const res = await callWithErrorHandling<string>(() => {
            displayWorker.copyToUserClipboard(errorString);
            throw new Error(errorString);
        }, issueContext(displayWorker, new MockEventStream()), 'MockId');

        assert.include(displayWorker.errorMessage, errorString);
        assert.include(displayWorker.errorMessage, 'testVersion');
        assert.include(displayWorker.clipboardText, errorString);
        assert.includeMembers(displayWorker.options,
            [errorConstants.reportOption, errorConstants.hideOption, errorConstants.moreInfoOption, errorConstants.configureManuallyOption]);
    });

    test('Path can be manually configured via popup', async () => {
        const mockExtensionId = 'MockId';
        const displayWorker = new MockWindowDisplayWorker(__dirname);
        const context = issueContext(displayWorker, new MockEventStream());
        const res = await callWithErrorHandling<string>(() => {
            throw new Error('errorString');
        }, context, mockExtensionId);

        // Mock the user clicking 'Configure manually'
        assert.isDefined(displayWorker.callback);
        await displayWorker.callback!('Configure manually');
        assert.include(displayWorker.infoMessage, `Set .NET path to ${__dirname}.`);
        const configResult = context.extensionConfigWorker.getPathConfigurationValue();
        assert.isDefined(configResult);
        const expectedConfig : IExistingPaths = {
<<<<<<< HEAD
            localExsitingPaths: [{ [ExistingPathKeys.extensionIdKey]: 'MockRequestingExtensionId', [ExistingPathKeys.pathKey] : 'MockPath' }],
            globalExistingPath: 'MockGlobalPath'};
=======
            localExistingPaths: [{ [ExistingPathKeys.extensionIdKey]: 'MockRequestingExtensionId', [ExistingPathKeys.pathKey] : 'MockPath' }],
            globalExistingPathKey: 'MockGlobalPath'};
>>>>>>> f1ce032f
        assert.deepEqual(configResult!, expectedConfig);
    });

    test('Warning popup appears on invalid manually configured path', async () => {
        const displayWorker = new MockWindowDisplayWorker();
        const res = await callWithErrorHandling<string>(() => {
            throw new Error('errorString');
        }, issueContext(displayWorker, new MockEventStream()), 'MockId');

        // Mock the user clicking 'Configure manually'
        assert.isDefined(displayWorker.callback);
        await displayWorker.callback!('Configure manually');
        assert.equal(displayWorker.warningMessage, 'Manually configured path was not valid.');
    });

    test('Timeout popup appears on timeout', async () => {
        const displayWorker = new MockWindowDisplayWorker();
        const res = await callWithErrorHandling<string>(() => {
            throw new Error(timeoutConstants.timeoutMessage);
        }, issueContext(displayWorker, new MockEventStream()));

        assert.include(displayWorker.errorMessage, timeoutConstants.timeoutMessage);
        assert.include(displayWorker.errorMessage, 'testVersion');
        assert.equal(displayWorker.clipboardText, '');
        assert.includeMembers(displayWorker.options, [timeoutConstants.moreInfoOption]);
    });

    test('Successful command events are reported', async () => {
        const displayWorker = new MockWindowDisplayWorker();
        const eventStream = new MockEventStream();
        const res = await callWithErrorHandling<string>(() => {
            return '';
        }, issueContext(displayWorker, eventStream));

        assert.exists(eventStream.events.find(event => event instanceof DotnetCommandSucceeded));
    });

    test('Failed command events are reported', async () => {
        const displayWorker = new MockWindowDisplayWorker();
        const eventStream = new MockEventStream();
        const res = await callWithErrorHandling<string>(() => {
            throw new Error(timeoutConstants.timeoutMessage);
        }, issueContext(displayWorker, eventStream));

        assert.exists(eventStream.events.find(event => event instanceof DotnetNotInstallRelatedCommandFailed));
    });
});<|MERGE_RESOLUTION|>--- conflicted
+++ resolved
@@ -72,13 +72,8 @@
         const configResult = context.extensionConfigWorker.getPathConfigurationValue();
         assert.isDefined(configResult);
         const expectedConfig : IExistingPaths = {
-<<<<<<< HEAD
-            localExsitingPaths: [{ [ExistingPathKeys.extensionIdKey]: 'MockRequestingExtensionId', [ExistingPathKeys.pathKey] : 'MockPath' }],
+            localExistingPaths: [{ [ExistingPathKeys.extensionIdKey]: 'MockRequestingExtensionId', [ExistingPathKeys.pathKey] : 'MockPath' }],
             globalExistingPath: 'MockGlobalPath'};
-=======
-            localExistingPaths: [{ [ExistingPathKeys.extensionIdKey]: 'MockRequestingExtensionId', [ExistingPathKeys.pathKey] : 'MockPath' }],
-            globalExistingPathKey: 'MockGlobalPath'};
->>>>>>> f1ce032f
         assert.deepEqual(configResult!, expectedConfig);
     });
 
