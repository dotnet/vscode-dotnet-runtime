/*---------------------------------------------------------------------------------------------
*  Licensed to the .NET Foundation under one or more agreements.
*  The .NET Foundation licenses this file to you under the MIT license.
*--------------------------------------------------------------------------------------------*/
import * as chai from 'chai';
import * as chaiAsPromised from 'chai-as-promised';
import * as fs from 'fs';
import * as os from 'os';
import * as path from 'path';
import { DotnetCoreAcquisitionWorker } from '../../Acquisition/DotnetCoreAcquisitionWorker';
<<<<<<< HEAD
import { DotnetInstallMode } from '../../Acquisition/DotnetInstallMode';
import { IAcquisitionInvoker } from '../../Acquisition/IAcquisitionInvoker';
import { IAcquisitionWorkerContext } from '../../Acquisition/IAcquisitionWorkerContext';
import { InstallRecord } from '../../Acquisition/InstallRecord';
=======
import { GetDotnetInstallInfo } from '../../Acquisition/DotnetInstall';
import { DotnetInstallMode } from '../../Acquisition/DotnetInstallMode';
import { IAcquisitionInvoker } from '../../Acquisition/IAcquisitionInvoker';
import { IAcquisitionWorkerContext } from '../../Acquisition/IAcquisitionWorkerContext';
import { InstallOwner, InstallRecord } from '../../Acquisition/InstallRecord';
>>>>>>> c0390238
import { InstallTrackerSingleton } from '../../Acquisition/InstallTrackerSingleton';
import { IEventStream } from '../../EventStream/EventStream';
import
{
    DotnetAcquisitionCompleted,
    DotnetAcquisitionStarted,
    DotnetAcquisitionStatusResolved,
    DotnetAcquisitionStatusUndefined,
    DotnetUninstallAllCompleted,
    DotnetUninstallAllStarted,
    TestAcquireCalled
} from '../../EventStream/EventStreamEvents';
import { EventType } from '../../EventStream/EventType';
import { DotnetInstallType } from '../../IDotnetAcquireContext';
import { LocalMemoryCacheSingleton } from '../../LocalMemoryCacheSingleton';
import { getInstallIdCustomArchitecture } from '../../Utils/InstallIdUtilities';
import { getDotnetExecutable } from '../../Utils/TypescriptUtilities';
<<<<<<< HEAD
=======
import { WebRequestWorkerSingleton } from '../../Utils/WebRequestWorkerSingleton';
>>>>>>> c0390238
import
{
    MockAcquisitionInvoker,
    MockDotnetCoreAcquisitionWorker,
    MockEventStream,
    MockExtensionContext,
    MockInstallTracker,
    NoInstallAcquisitionInvoker,
    RejectingAcquisitionInvoker,
} from '../mocks/MockObjects';
import { getMockAcquisitionContext, getMockAcquisitionWorker } from './TestUtility';

const assert = chai.assert;
chai.use(chaiAsPromised);
const expectedTimeoutTime = 9000;

suite('DotnetCoreAcquisitionWorker Unit Tests', function ()
{
    const installingVersionsKey = 'installing';
    const installedVersionsKey = 'installed';
    const dotnetFolderName = `.dotnet O'Hare O'Donald`;

    this.afterEach(async () =>
    {
        // Tear down tmp storage for fresh run
        InstallTrackerSingleton.getInstance(new MockEventStream(), new MockExtensionContext()).clearPromises();
        WebRequestWorkerSingleton.getInstance().destroy();
        LocalMemoryCacheSingleton.getInstance().invalidate();
    });

    function setupStates(): [MockEventStream, MockExtensionContext]
    {
        const extContext = new MockExtensionContext();
        const eventStream = new MockEventStream();
        const _ = new MockInstallTracker(eventStream, extContext);
        return [eventStream, extContext];
    }

    function setupWorker(workerContext: IAcquisitionWorkerContext, eventStream: IEventStream): [MockDotnetCoreAcquisitionWorker, IAcquisitionInvoker]
    {
        const acquisitionWorker = getMockAcquisitionWorker(workerContext);
        const invoker = new NoInstallAcquisitionInvoker(eventStream, acquisitionWorker);

        return [acquisitionWorker, invoker];
    }

    async function callAcquire(workerContext: IAcquisitionWorkerContext, acquisitionWorker: DotnetCoreAcquisitionWorker, invoker: IAcquisitionInvoker)
    {
        const result = workerContext.acquisitionContext.mode === undefined || workerContext.acquisitionContext.mode === 'runtime' ?
            await acquisitionWorker.acquireLocalRuntime(workerContext, invoker) :
            workerContext.acquisitionContext.mode === 'sdk' ? await acquisitionWorker.acquireLocalSDK(workerContext, invoker) :
                workerContext.acquisitionContext.mode === 'aspnetcore' ? await acquisitionWorker.acquireLocalASPNET(workerContext, invoker) :
                    {} as { dotnetPath: string };

        return result;
    }

    function migrateContextToNewInstall(worker: IAcquisitionWorkerContext, newVersion: string, newArch: string | null | undefined)
    {
        worker.acquisitionContext.version = newVersion;
        worker.acquisitionContext.architecture = newArch;
    }

    function getExpectedPath(installId: string, mode: DotnetInstallMode): string
    {
        if (mode === 'runtime' || mode === 'aspnetcore')
        {
            return path.join(dotnetFolderName, installId, getDotnetExecutable())
        }
        else if (mode === 'sdk')
        {
            return path.join(dotnetFolderName, getDotnetExecutable());
        }

        return 'There is a mode without a designated return path';
    }

    async function assertAcquisitionSucceeded(installId: string,
        exePath: string,
        eventStream: MockEventStream,
        context: MockExtensionContext,
        mode: DotnetInstallMode = 'runtime')
    {
        const expectedPath = getExpectedPath(installId, mode);

        // Path to exe should be correct
        assert.equal(exePath, expectedPath, 'The exe path is correct');

        // Should be finished installing
        assert.isEmpty(context.get<string[]>(installingVersionsKey, []), 'There are no versions marked as still installing');
        assert.isNotEmpty(context.get<string[]>(installedVersionsKey, []), 'There is a version marked as installed');
        assert.include(context.get<InstallRecord[]>(installedVersionsKey, []).map(x => x.dotnetInstall.installId), installId, 'The version marked as installed is the expected version');

        //  No errors in event stream
        assert.notExists(eventStream.events.find(event => event.type === EventType.DotnetAcquisitionError));
        const startEvent = eventStream.events
            .find(event => event instanceof DotnetAcquisitionStarted && (event as DotnetAcquisitionStarted).install.installId === installId);
        assert.exists(startEvent, 'The acquisition started event appears');
        const completedEvent = eventStream.events
            .find(event => event instanceof DotnetAcquisitionCompleted && (event as DotnetAcquisitionCompleted).install.installId === installId
                && (event as DotnetAcquisitionCompleted).dotnetPath === expectedPath);
        assert.exists(completedEvent, `The acquisition completed event appears for install id ${installId} and path ${expectedPath}`);

        //  Acquire got called with the correct args
        const acquireEvent = eventStream.events.find(event =>
            event instanceof TestAcquireCalled &&
            getInstallIdCustomArchitecture((event as TestAcquireCalled).context.version,
                (event as TestAcquireCalled).context.architecture, mode, (event as TestAcquireCalled).context.installType)
            === installId
        ) as TestAcquireCalled;

        assert.exists(acquireEvent, `The acquisition acquire event appears. Events: ${eventStream.events.filter(event =>
            event instanceof TestAcquireCalled).map((e) => e.eventName).join(', ')};`);
        assert.equal(acquireEvent!.context.dotnetPath, expectedPath, 'The acquisition went to the expected dotnetPath');
        assert.equal(acquireEvent!.context.installDir, path.dirname(expectedPath), 'The acquisition went to the expected installation directory');
    }

    this.beforeAll(async () =>
    {
        process.env._VSCODE_DOTNET_INSTALL_FOLDER = dotnetFolderName;
    });

    async function AssertInstall(acquisitionWorker: DotnetCoreAcquisitionWorker, context: MockExtensionContext, eventStream: MockEventStream, version: string,
        invoker: IAcquisitionInvoker, workerContext: IAcquisitionWorkerContext)
    {
        const installId = getInstallIdCustomArchitecture(workerContext.acquisitionContext.version, workerContext.acquisitionContext.architecture,
            workerContext.acquisitionContext.mode ?? 'runtime', workerContext.acquisitionContext.installType ?? 'local');

        const result = await callAcquire(workerContext, acquisitionWorker, invoker);

        await assertAcquisitionSucceeded(installId, result.dotnetPath, eventStream, context, workerContext.acquisitionContext.mode!);
    }

    async function acquireWithVersion(version: string, mode: DotnetInstallMode)
    {
        const [eventStream, extContext] = setupStates();
        const ctx = getMockAcquisitionContext(mode, version, expectedTimeoutTime, eventStream, extContext);
        const [acquisitionWorker, invoker] = setupWorker(ctx, eventStream);

        await AssertInstall(acquisitionWorker, extContext, eventStream, version, invoker, ctx);
    }

    async function acquireStatus(version: string, mode: DotnetInstallMode, type: DotnetInstallType)
    {
        const [eventStream, extContext] = setupStates();
        const ctx = getMockAcquisitionContext(mode, version, expectedTimeoutTime, eventStream, extContext);
        const [acquisitionWorker, invoker] = setupWorker(ctx, eventStream);
        const installId = getInstallIdCustomArchitecture(ctx.acquisitionContext.version, ctx.acquisitionContext.architecture, mode, type);

        let result = await acquisitionWorker.acquireStatus(ctx, mode);
        assert.isUndefined(result);
        const undefinedEvent = eventStream.events.find(event => event instanceof DotnetAcquisitionStatusUndefined);
        assert.exists(undefinedEvent, 'Undefined event exists');

        await callAcquire(ctx, acquisitionWorker, invoker);

        result = await acquisitionWorker.acquireStatus(ctx, mode, undefined);
        await assertAcquisitionSucceeded(installId, result!.dotnetPath, eventStream, extContext, mode);
        const resolvedEvent = eventStream.events.find(event => event instanceof DotnetAcquisitionStatusResolved);
        assert.exists(resolvedEvent, 'The sdk is resolved');
    }

    async function repeatAcquisition(version: string, mode: DotnetInstallMode)
    {
        const [eventStream, extContext] = setupStates();
        const ctx = getMockAcquisitionContext(mode, version, expectedTimeoutTime, eventStream, extContext);
        const [acquisitionWorker, invoker] = setupWorker(ctx, eventStream);

        for (let i = 0; i < 3; i++)
        {
            await callAcquire(ctx, acquisitionWorker, invoker);
        }

        // We should only actually Acquire once
        const events = eventStream.events.filter(event => event instanceof DotnetAcquisitionStarted);
        assert.equal(events.length, 1);
    }

    async function acquireAndUninstallAll(version: string, mode: DotnetInstallMode, type: DotnetInstallType)
    {
        const [eventStream, extContext] = setupStates();
        const ctx = getMockAcquisitionContext(mode, version, expectedTimeoutTime, eventStream, extContext);
        const [acquisitionWorker, invoker] = setupWorker(ctx, eventStream);

        const installId = getInstallIdCustomArchitecture(ctx.acquisitionContext.version, ctx.acquisitionContext.architecture, mode, type);
        const res = await callAcquire(ctx, acquisitionWorker, invoker);
        await assertAcquisitionSucceeded(installId, res.dotnetPath, eventStream, extContext, mode);

        await acquisitionWorker.uninstallAll(ctx.eventStream, ctx.installDirectoryProvider.getStoragePath(), ctx.extensionState);
        assert.exists(eventStream.events.find(event => event instanceof DotnetUninstallAllStarted));
        assert.exists(eventStream.events.find(event => event instanceof DotnetUninstallAllCompleted));
        assert.isEmpty(extContext.get<string[]>(installingVersionsKey, []));
        assert.isEmpty(extContext.get<string[]>(installedVersionsKey, []));
    }

    test('Acquire Runtime Version', async () =>
    {
        await acquireWithVersion('1.0', 'runtime');
    }).timeout(expectedTimeoutTime);

    test('Acquire SDK Version', async () =>
    {
        await acquireWithVersion('5.0', 'sdk');
    }).timeout(expectedTimeoutTime);

    test('Acquire ASP.NET Runtime Version', async () =>
    {
        await acquireWithVersion('1.0', 'aspnetcore');
    }).timeout(expectedTimeoutTime);

    test('Acquire SDK Status', async () =>
    {
        await acquireStatus('5.0', 'sdk', 'local');
    }).timeout(expectedTimeoutTime);

    test('Acquire Runtime Status', async () =>
    {
        await acquireStatus('5.0', 'runtime', 'local');
    }).timeout(expectedTimeoutTime);

    test('Acquire ASP.NET Runtime Status', async () =>
    {
        await acquireStatus('5.0', 'aspnetcore', 'local');
    }).timeout(expectedTimeoutTime);

    test('Acquire Runtime Version Multiple Times', async () =>
    {
        const numAcquisitions = 3;
        const version = '1.0';
        const [eventStream, extContext] = setupStates();
        const ctx = getMockAcquisitionContext('runtime', version, expectedTimeoutTime, eventStream, extContext);
        const [acquisitionWorker, invoker] = setupWorker(ctx, eventStream);

        for (let i = 0; i < numAcquisitions; i++)
        {
            const pathResult = await acquisitionWorker.acquireLocalRuntime(ctx, invoker);
            const installId = getInstallIdCustomArchitecture(ctx.acquisitionContext.version, ctx.acquisitionContext.architecture, 'runtime', 'local');
            await assertAcquisitionSucceeded(installId, pathResult.dotnetPath, eventStream, extContext);
        }

        // AcquisitionInvoker was only called once
        const acquireEvents = eventStream.events.filter(event => event instanceof TestAcquireCalled);
        assert.lengthOf(acquireEvents, 1);
    }).timeout(expectedTimeoutTime);

    test('Acquire Multiple Versions and UninstallAll', async () =>
    {
        const versions = ['1.0', '1.1', '2.0', '2.1', '2.2'];
        const [eventStream, extContext] = setupStates();
        const ctx = getMockAcquisitionContext('runtime', versions[0], expectedTimeoutTime, eventStream, extContext);
        const [acquisitionWorker, invoker] = setupWorker(ctx, eventStream);

        for (const version of versions)
        {
            migrateContextToNewInstall(ctx, version, os.arch());
            const res = await acquisitionWorker.acquireLocalRuntime(ctx, invoker);
            const installId = getInstallIdCustomArchitecture(ctx.acquisitionContext.version, ctx.acquisitionContext.architecture, 'runtime', 'local');
            await assertAcquisitionSucceeded(installId, res.dotnetPath, eventStream, extContext);
        }

        await acquisitionWorker!.uninstallAll(eventStream, ctx.installDirectoryProvider.getStoragePath(), ctx.extensionState);
        assert.exists(eventStream!.events.find(event => event instanceof DotnetUninstallAllStarted));
        assert.exists(eventStream!.events.find(event => event instanceof DotnetUninstallAllCompleted));
        assert.isEmpty(extContext!.get<string[]>(installingVersionsKey, []));
        assert.isEmpty(extContext!.get<string[]>(installedVersionsKey, []));
    }).timeout(expectedTimeoutTime * 5);

    test('Acquire Runtime and UninstallAll', async () =>
    {
        await acquireAndUninstallAll('1.0', 'runtime', 'local');
    }).timeout(expectedTimeoutTime);

    test('Acquire ASP.NET and UninstallAll', async () =>
    {
        await acquireAndUninstallAll('1.0', 'aspnetcore', 'local');
    }).timeout(expectedTimeoutTime);

    test('Acquire SDK and UninstallAll', async () =>
    {
        await acquireAndUninstallAll('6.0', 'sdk', 'local');
    }).timeout(expectedTimeoutTime);

<<<<<<< HEAD
=======
    test('Graveyard Removes Failed Uninstalls', async () =>
    {
        const version = '1.0';
        const [eventStream, extContext] = setupStates();
        const ctx = getMockAcquisitionContext('runtime', version, expectedTimeoutTime, eventStream, extContext);
        const [acquisitionWorker, invoker] = setupWorker(ctx, eventStream);
        const installId = getInstallIdCustomArchitecture(ctx.acquisitionContext.version, ctx.acquisitionContext.architecture, 'runtime', 'local');
        const install = GetDotnetInstallInfo(version, 'runtime', 'local', os.arch());

        const res = await acquisitionWorker.acquireLocalRuntime(ctx, invoker);
        await assertAcquisitionSucceeded(installId, res.dotnetPath, eventStream, extContext);
        acquisitionWorker.AddToGraveyard(ctx, install, 'Not applicable');

        const versionToKeep = '5.0';
        migrateContextToNewInstall(ctx, versionToKeep, os.arch());
        await acquisitionWorker.acquireLocalRuntime(ctx, invoker);

        assert.exists(eventStream.events.find(event => event instanceof DotnetInstallGraveyardEvent), 'The graveyard tried to uninstall .NET');
        assert.isEmpty(extContext.get<InstallRecord[]>(installingVersionsKey, []), 'We did not hang/ get interrupted during the install.');
        assert.deepEqual(extContext.get<InstallRecord[]>(installedVersionsKey, []),
            [
                {
                    dotnetInstall: {
                        architecture: 'x64',
                        installId: '5.0~x64',
                        isGlobal: false,
                        installMode: 'runtime',
                        version: '5.0',
                    },
                    installingExtensions: [
                        'test'
                    ] as InstallOwner[],
                }
            ] as InstallRecord[],
            '.NET was successfully uninstalled and cleaned up properly when marked to be.');
    }).timeout(expectedTimeoutTime);

>>>>>>> c0390238
    test('Correctly Removes Legacy (No-Architecture) Installs', async () =>
    {
        const runtimeV5 = '5.0.00';
        const runtimeV6 = '6.0.00';
        const sdkV5 = '5.0.100';
        const sdkV6 = '6.0.100';
        const [eventStream, extensionContext] = setupStates();

        const ctx = getMockAcquisitionContext('runtime', runtimeV5, expectedTimeoutTime, eventStream, extensionContext);
        const [worker, invoker] = setupWorker(ctx, eventStream);

        // Install 5.0, 6.0 runtime without an architecture
        await AssertInstall(worker, extensionContext, eventStream, runtimeV5, invoker, ctx);
        migrateContextToNewInstall(ctx, runtimeV6, null);
        await AssertInstall(worker, extensionContext, eventStream, runtimeV6, invoker, ctx);

        // Install similar SDKs without an architecture.
        const sdkCtx = getMockAcquisitionContext('sdk', sdkV5, expectedTimeoutTime, eventStream, extensionContext, null);
        await AssertInstall(worker, extensionContext, eventStream, sdkV5, invoker, sdkCtx);
        migrateContextToNewInstall(sdkCtx, sdkV6, null);
        await AssertInstall(worker, extensionContext, eventStream, sdkV6, invoker, sdkCtx);

        // Install 5.0 runtime with an architecture. Share the same event stream and context.
        migrateContextToNewInstall(ctx, runtimeV5, os.arch());
        await AssertInstall(worker, extensionContext, eventStream, runtimeV5, invoker, ctx);

        // 5.0 legacy runtime should be replaced, but 6.0 runtime should remain, and all SDK items should remain.
        let detailedRemainingInstalls: InstallRecord[] = extensionContext.get<InstallRecord[]>(installedVersionsKey, []);
        let remainingInstalls: string[] = detailedRemainingInstalls.map(x => x.dotnetInstall.installId);
        assert.deepStrictEqual(remainingInstalls, ['5.0.00~x64', runtimeV6, sdkV5, sdkV6],
            'Only The Requested Legacy Runtime is replaced when new runtime is installed');

        // Install a legacy runtime again to make sure its not removed when installing a new SDK with the same version
        migrateContextToNewInstall(ctx, runtimeV5, null);
        await AssertInstall(worker, extensionContext, eventStream, runtimeV5, invoker, ctx);

        // Install non-legacy SDK
        migrateContextToNewInstall(sdkCtx, sdkV5, os.arch());
        await AssertInstall(worker, extensionContext, eventStream, sdkV5, invoker, sdkCtx);

        // 6.0 sdk legacy should remain, as well as 5.0 and 6.0 runtime. 5.0 SDK should be removed.
        detailedRemainingInstalls = extensionContext.get<InstallRecord[]>(installedVersionsKey, []);
        remainingInstalls = detailedRemainingInstalls.map(x => x.dotnetInstall.installId);
        assert.deepStrictEqual(remainingInstalls, ['5.0.00~x64', runtimeV6, sdkV6, runtimeV5, '5.0.100~x64'],
            'Only The Requested Legacy SDK is replaced when new SDK is installed');
    }).timeout(expectedTimeoutTime * 6);

    test('Repeated Runtime Acquisition', async () =>
    {
        await repeatAcquisition('1.0', 'runtime');
    }).timeout(expectedTimeoutTime);

    test('Repeated ASP.NET Acquisition', async () =>
    {
        await repeatAcquisition('1.0', 'aspnetcore');
    }).timeout(expectedTimeoutTime);

    test('Repeated SDK Acquisition', async () =>
    {
        await repeatAcquisition('5.0', 'sdk');
    }).timeout(expectedTimeoutTime);

    test('Error is Redirected on Acquisition Failure', async () =>
    {
        const version = '1.0';
        const [eventStream, extContext] = setupStates();
        const ctx = getMockAcquisitionContext('runtime', version, expectedTimeoutTime, eventStream, extContext);
        const [acquisitionWorker, _] = setupWorker(ctx, eventStream);
        const acquisitionInvoker = new RejectingAcquisitionInvoker(eventStream);

        return assert.isRejected(acquisitionWorker.acquireLocalRuntime(ctx, acquisitionInvoker), '.NET Acquisition Failed: "Rejecting message"');
    }).timeout(expectedTimeoutTime);

    test('Get Expected Path With Apostrophe In Install path', async () =>
    {
        if (os.platform() === 'win32')
        {
            const installApostropheFolder = `test' for' apostrophe`;
            const version = '1.0';
            const [eventStream, extContext] = setupStates();
            const acquisitionContext = getMockAcquisitionContext('runtime', version, expectedTimeoutTime, eventStream, extContext);
            const [acquisitionWorker, invoker] = setupWorker(acquisitionContext, eventStream);
            const acquisitionInvoker = new MockAcquisitionInvoker(acquisitionContext, installApostropheFolder);

            const installId = getInstallIdCustomArchitecture(version, os.arch(), 'runtime', 'local');
            const result = await acquisitionWorker.acquireLocalRuntime(acquisitionContext, acquisitionInvoker);
            const expectedPath = getExpectedPath(installId, acquisitionContext.acquisitionContext.mode!);
            assert.equal(result.dotnetPath, expectedPath);
            deleteFolderRecursive(path.join(process.cwd(), installApostropheFolder));
        }
    }).timeout(expectedTimeoutTime);

    function deleteFolderRecursive(folderPath: string)
    {
        if (fs.existsSync(folderPath))
        {
            fs.readdirSync(folderPath).forEach((file) =>
            {
                const filePath = path.join(folderPath, file);

                if (fs.lstatSync(filePath).isDirectory())
                {
                    // If the item is a directory, recursively call deleteFolderRecursive
                    deleteFolderRecursive(filePath);
                } else
                {
                    // If the item is a file, delete it
                    fs.unlinkSync(filePath);
                }
            });

            // After deleting all the files and subfolders, delete the folder itself
            fs.rmdirSync(folderPath);
        }
    }
});
<|MERGE_RESOLUTION|>--- conflicted
+++ resolved
@@ -1,481 +1,430 @@
-/*---------------------------------------------------------------------------------------------
-*  Licensed to the .NET Foundation under one or more agreements.
-*  The .NET Foundation licenses this file to you under the MIT license.
-*--------------------------------------------------------------------------------------------*/
-import * as chai from 'chai';
-import * as chaiAsPromised from 'chai-as-promised';
-import * as fs from 'fs';
-import * as os from 'os';
-import * as path from 'path';
-import { DotnetCoreAcquisitionWorker } from '../../Acquisition/DotnetCoreAcquisitionWorker';
-<<<<<<< HEAD
-import { DotnetInstallMode } from '../../Acquisition/DotnetInstallMode';
-import { IAcquisitionInvoker } from '../../Acquisition/IAcquisitionInvoker';
-import { IAcquisitionWorkerContext } from '../../Acquisition/IAcquisitionWorkerContext';
-import { InstallRecord } from '../../Acquisition/InstallRecord';
-=======
-import { GetDotnetInstallInfo } from '../../Acquisition/DotnetInstall';
-import { DotnetInstallMode } from '../../Acquisition/DotnetInstallMode';
-import { IAcquisitionInvoker } from '../../Acquisition/IAcquisitionInvoker';
-import { IAcquisitionWorkerContext } from '../../Acquisition/IAcquisitionWorkerContext';
-import { InstallOwner, InstallRecord } from '../../Acquisition/InstallRecord';
->>>>>>> c0390238
-import { InstallTrackerSingleton } from '../../Acquisition/InstallTrackerSingleton';
-import { IEventStream } from '../../EventStream/EventStream';
-import
-{
-    DotnetAcquisitionCompleted,
-    DotnetAcquisitionStarted,
-    DotnetAcquisitionStatusResolved,
-    DotnetAcquisitionStatusUndefined,
-    DotnetUninstallAllCompleted,
-    DotnetUninstallAllStarted,
-    TestAcquireCalled
-} from '../../EventStream/EventStreamEvents';
-import { EventType } from '../../EventStream/EventType';
-import { DotnetInstallType } from '../../IDotnetAcquireContext';
-import { LocalMemoryCacheSingleton } from '../../LocalMemoryCacheSingleton';
-import { getInstallIdCustomArchitecture } from '../../Utils/InstallIdUtilities';
-import { getDotnetExecutable } from '../../Utils/TypescriptUtilities';
-<<<<<<< HEAD
-=======
-import { WebRequestWorkerSingleton } from '../../Utils/WebRequestWorkerSingleton';
->>>>>>> c0390238
-import
-{
-    MockAcquisitionInvoker,
-    MockDotnetCoreAcquisitionWorker,
-    MockEventStream,
-    MockExtensionContext,
-    MockInstallTracker,
-    NoInstallAcquisitionInvoker,
-    RejectingAcquisitionInvoker,
-} from '../mocks/MockObjects';
-import { getMockAcquisitionContext, getMockAcquisitionWorker } from './TestUtility';
-
-const assert = chai.assert;
-chai.use(chaiAsPromised);
-const expectedTimeoutTime = 9000;
-
-suite('DotnetCoreAcquisitionWorker Unit Tests', function ()
-{
-    const installingVersionsKey = 'installing';
-    const installedVersionsKey = 'installed';
-    const dotnetFolderName = `.dotnet O'Hare O'Donald`;
-
-    this.afterEach(async () =>
-    {
-        // Tear down tmp storage for fresh run
-        InstallTrackerSingleton.getInstance(new MockEventStream(), new MockExtensionContext()).clearPromises();
-        WebRequestWorkerSingleton.getInstance().destroy();
-        LocalMemoryCacheSingleton.getInstance().invalidate();
-    });
-
-    function setupStates(): [MockEventStream, MockExtensionContext]
-    {
-        const extContext = new MockExtensionContext();
-        const eventStream = new MockEventStream();
-        const _ = new MockInstallTracker(eventStream, extContext);
-        return [eventStream, extContext];
-    }
-
-    function setupWorker(workerContext: IAcquisitionWorkerContext, eventStream: IEventStream): [MockDotnetCoreAcquisitionWorker, IAcquisitionInvoker]
-    {
-        const acquisitionWorker = getMockAcquisitionWorker(workerContext);
-        const invoker = new NoInstallAcquisitionInvoker(eventStream, acquisitionWorker);
-
-        return [acquisitionWorker, invoker];
-    }
-
-    async function callAcquire(workerContext: IAcquisitionWorkerContext, acquisitionWorker: DotnetCoreAcquisitionWorker, invoker: IAcquisitionInvoker)
-    {
-        const result = workerContext.acquisitionContext.mode === undefined || workerContext.acquisitionContext.mode === 'runtime' ?
-            await acquisitionWorker.acquireLocalRuntime(workerContext, invoker) :
-            workerContext.acquisitionContext.mode === 'sdk' ? await acquisitionWorker.acquireLocalSDK(workerContext, invoker) :
-                workerContext.acquisitionContext.mode === 'aspnetcore' ? await acquisitionWorker.acquireLocalASPNET(workerContext, invoker) :
-                    {} as { dotnetPath: string };
-
-        return result;
-    }
-
-    function migrateContextToNewInstall(worker: IAcquisitionWorkerContext, newVersion: string, newArch: string | null | undefined)
-    {
-        worker.acquisitionContext.version = newVersion;
-        worker.acquisitionContext.architecture = newArch;
-    }
-
-    function getExpectedPath(installId: string, mode: DotnetInstallMode): string
-    {
-        if (mode === 'runtime' || mode === 'aspnetcore')
-        {
-            return path.join(dotnetFolderName, installId, getDotnetExecutable())
-        }
-        else if (mode === 'sdk')
-        {
-            return path.join(dotnetFolderName, getDotnetExecutable());
-        }
-
-        return 'There is a mode without a designated return path';
-    }
-
-    async function assertAcquisitionSucceeded(installId: string,
-        exePath: string,
-        eventStream: MockEventStream,
-        context: MockExtensionContext,
-        mode: DotnetInstallMode = 'runtime')
-    {
-        const expectedPath = getExpectedPath(installId, mode);
-
-        // Path to exe should be correct
-        assert.equal(exePath, expectedPath, 'The exe path is correct');
-
-        // Should be finished installing
-        assert.isEmpty(context.get<string[]>(installingVersionsKey, []), 'There are no versions marked as still installing');
-        assert.isNotEmpty(context.get<string[]>(installedVersionsKey, []), 'There is a version marked as installed');
-        assert.include(context.get<InstallRecord[]>(installedVersionsKey, []).map(x => x.dotnetInstall.installId), installId, 'The version marked as installed is the expected version');
-
-        //  No errors in event stream
-        assert.notExists(eventStream.events.find(event => event.type === EventType.DotnetAcquisitionError));
-        const startEvent = eventStream.events
-            .find(event => event instanceof DotnetAcquisitionStarted && (event as DotnetAcquisitionStarted).install.installId === installId);
-        assert.exists(startEvent, 'The acquisition started event appears');
-        const completedEvent = eventStream.events
-            .find(event => event instanceof DotnetAcquisitionCompleted && (event as DotnetAcquisitionCompleted).install.installId === installId
-                && (event as DotnetAcquisitionCompleted).dotnetPath === expectedPath);
-        assert.exists(completedEvent, `The acquisition completed event appears for install id ${installId} and path ${expectedPath}`);
-
-        //  Acquire got called with the correct args
-        const acquireEvent = eventStream.events.find(event =>
-            event instanceof TestAcquireCalled &&
-            getInstallIdCustomArchitecture((event as TestAcquireCalled).context.version,
-                (event as TestAcquireCalled).context.architecture, mode, (event as TestAcquireCalled).context.installType)
-            === installId
-        ) as TestAcquireCalled;
-
-        assert.exists(acquireEvent, `The acquisition acquire event appears. Events: ${eventStream.events.filter(event =>
-            event instanceof TestAcquireCalled).map((e) => e.eventName).join(', ')};`);
-        assert.equal(acquireEvent!.context.dotnetPath, expectedPath, 'The acquisition went to the expected dotnetPath');
-        assert.equal(acquireEvent!.context.installDir, path.dirname(expectedPath), 'The acquisition went to the expected installation directory');
-    }
-
-    this.beforeAll(async () =>
-    {
-        process.env._VSCODE_DOTNET_INSTALL_FOLDER = dotnetFolderName;
-    });
-
-    async function AssertInstall(acquisitionWorker: DotnetCoreAcquisitionWorker, context: MockExtensionContext, eventStream: MockEventStream, version: string,
-        invoker: IAcquisitionInvoker, workerContext: IAcquisitionWorkerContext)
-    {
-        const installId = getInstallIdCustomArchitecture(workerContext.acquisitionContext.version, workerContext.acquisitionContext.architecture,
-            workerContext.acquisitionContext.mode ?? 'runtime', workerContext.acquisitionContext.installType ?? 'local');
-
-        const result = await callAcquire(workerContext, acquisitionWorker, invoker);
-
-        await assertAcquisitionSucceeded(installId, result.dotnetPath, eventStream, context, workerContext.acquisitionContext.mode!);
-    }
-
-    async function acquireWithVersion(version: string, mode: DotnetInstallMode)
-    {
-        const [eventStream, extContext] = setupStates();
-        const ctx = getMockAcquisitionContext(mode, version, expectedTimeoutTime, eventStream, extContext);
-        const [acquisitionWorker, invoker] = setupWorker(ctx, eventStream);
-
-        await AssertInstall(acquisitionWorker, extContext, eventStream, version, invoker, ctx);
-    }
-
-    async function acquireStatus(version: string, mode: DotnetInstallMode, type: DotnetInstallType)
-    {
-        const [eventStream, extContext] = setupStates();
-        const ctx = getMockAcquisitionContext(mode, version, expectedTimeoutTime, eventStream, extContext);
-        const [acquisitionWorker, invoker] = setupWorker(ctx, eventStream);
-        const installId = getInstallIdCustomArchitecture(ctx.acquisitionContext.version, ctx.acquisitionContext.architecture, mode, type);
-
-        let result = await acquisitionWorker.acquireStatus(ctx, mode);
-        assert.isUndefined(result);
-        const undefinedEvent = eventStream.events.find(event => event instanceof DotnetAcquisitionStatusUndefined);
-        assert.exists(undefinedEvent, 'Undefined event exists');
-
-        await callAcquire(ctx, acquisitionWorker, invoker);
-
-        result = await acquisitionWorker.acquireStatus(ctx, mode, undefined);
-        await assertAcquisitionSucceeded(installId, result!.dotnetPath, eventStream, extContext, mode);
-        const resolvedEvent = eventStream.events.find(event => event instanceof DotnetAcquisitionStatusResolved);
-        assert.exists(resolvedEvent, 'The sdk is resolved');
-    }
-
-    async function repeatAcquisition(version: string, mode: DotnetInstallMode)
-    {
-        const [eventStream, extContext] = setupStates();
-        const ctx = getMockAcquisitionContext(mode, version, expectedTimeoutTime, eventStream, extContext);
-        const [acquisitionWorker, invoker] = setupWorker(ctx, eventStream);
-
-        for (let i = 0; i < 3; i++)
-        {
-            await callAcquire(ctx, acquisitionWorker, invoker);
-        }
-
-        // We should only actually Acquire once
-        const events = eventStream.events.filter(event => event instanceof DotnetAcquisitionStarted);
-        assert.equal(events.length, 1);
-    }
-
-    async function acquireAndUninstallAll(version: string, mode: DotnetInstallMode, type: DotnetInstallType)
-    {
-        const [eventStream, extContext] = setupStates();
-        const ctx = getMockAcquisitionContext(mode, version, expectedTimeoutTime, eventStream, extContext);
-        const [acquisitionWorker, invoker] = setupWorker(ctx, eventStream);
-
-        const installId = getInstallIdCustomArchitecture(ctx.acquisitionContext.version, ctx.acquisitionContext.architecture, mode, type);
-        const res = await callAcquire(ctx, acquisitionWorker, invoker);
-        await assertAcquisitionSucceeded(installId, res.dotnetPath, eventStream, extContext, mode);
-
-        await acquisitionWorker.uninstallAll(ctx.eventStream, ctx.installDirectoryProvider.getStoragePath(), ctx.extensionState);
-        assert.exists(eventStream.events.find(event => event instanceof DotnetUninstallAllStarted));
-        assert.exists(eventStream.events.find(event => event instanceof DotnetUninstallAllCompleted));
-        assert.isEmpty(extContext.get<string[]>(installingVersionsKey, []));
-        assert.isEmpty(extContext.get<string[]>(installedVersionsKey, []));
-    }
-
-    test('Acquire Runtime Version', async () =>
-    {
-        await acquireWithVersion('1.0', 'runtime');
-    }).timeout(expectedTimeoutTime);
-
-    test('Acquire SDK Version', async () =>
-    {
-        await acquireWithVersion('5.0', 'sdk');
-    }).timeout(expectedTimeoutTime);
-
-    test('Acquire ASP.NET Runtime Version', async () =>
-    {
-        await acquireWithVersion('1.0', 'aspnetcore');
-    }).timeout(expectedTimeoutTime);
-
-    test('Acquire SDK Status', async () =>
-    {
-        await acquireStatus('5.0', 'sdk', 'local');
-    }).timeout(expectedTimeoutTime);
-
-    test('Acquire Runtime Status', async () =>
-    {
-        await acquireStatus('5.0', 'runtime', 'local');
-    }).timeout(expectedTimeoutTime);
-
-    test('Acquire ASP.NET Runtime Status', async () =>
-    {
-        await acquireStatus('5.0', 'aspnetcore', 'local');
-    }).timeout(expectedTimeoutTime);
-
-    test('Acquire Runtime Version Multiple Times', async () =>
-    {
-        const numAcquisitions = 3;
-        const version = '1.0';
-        const [eventStream, extContext] = setupStates();
-        const ctx = getMockAcquisitionContext('runtime', version, expectedTimeoutTime, eventStream, extContext);
-        const [acquisitionWorker, invoker] = setupWorker(ctx, eventStream);
-
-        for (let i = 0; i < numAcquisitions; i++)
-        {
-            const pathResult = await acquisitionWorker.acquireLocalRuntime(ctx, invoker);
-            const installId = getInstallIdCustomArchitecture(ctx.acquisitionContext.version, ctx.acquisitionContext.architecture, 'runtime', 'local');
-            await assertAcquisitionSucceeded(installId, pathResult.dotnetPath, eventStream, extContext);
-        }
-
-        // AcquisitionInvoker was only called once
-        const acquireEvents = eventStream.events.filter(event => event instanceof TestAcquireCalled);
-        assert.lengthOf(acquireEvents, 1);
-    }).timeout(expectedTimeoutTime);
-
-    test('Acquire Multiple Versions and UninstallAll', async () =>
-    {
-        const versions = ['1.0', '1.1', '2.0', '2.1', '2.2'];
-        const [eventStream, extContext] = setupStates();
-        const ctx = getMockAcquisitionContext('runtime', versions[0], expectedTimeoutTime, eventStream, extContext);
-        const [acquisitionWorker, invoker] = setupWorker(ctx, eventStream);
-
-        for (const version of versions)
-        {
-            migrateContextToNewInstall(ctx, version, os.arch());
-            const res = await acquisitionWorker.acquireLocalRuntime(ctx, invoker);
-            const installId = getInstallIdCustomArchitecture(ctx.acquisitionContext.version, ctx.acquisitionContext.architecture, 'runtime', 'local');
-            await assertAcquisitionSucceeded(installId, res.dotnetPath, eventStream, extContext);
-        }
-
-        await acquisitionWorker!.uninstallAll(eventStream, ctx.installDirectoryProvider.getStoragePath(), ctx.extensionState);
-        assert.exists(eventStream!.events.find(event => event instanceof DotnetUninstallAllStarted));
-        assert.exists(eventStream!.events.find(event => event instanceof DotnetUninstallAllCompleted));
-        assert.isEmpty(extContext!.get<string[]>(installingVersionsKey, []));
-        assert.isEmpty(extContext!.get<string[]>(installedVersionsKey, []));
-    }).timeout(expectedTimeoutTime * 5);
-
-    test('Acquire Runtime and UninstallAll', async () =>
-    {
-        await acquireAndUninstallAll('1.0', 'runtime', 'local');
-    }).timeout(expectedTimeoutTime);
-
-    test('Acquire ASP.NET and UninstallAll', async () =>
-    {
-        await acquireAndUninstallAll('1.0', 'aspnetcore', 'local');
-    }).timeout(expectedTimeoutTime);
-
-    test('Acquire SDK and UninstallAll', async () =>
-    {
-        await acquireAndUninstallAll('6.0', 'sdk', 'local');
-    }).timeout(expectedTimeoutTime);
-
-<<<<<<< HEAD
-=======
-    test('Graveyard Removes Failed Uninstalls', async () =>
-    {
-        const version = '1.0';
-        const [eventStream, extContext] = setupStates();
-        const ctx = getMockAcquisitionContext('runtime', version, expectedTimeoutTime, eventStream, extContext);
-        const [acquisitionWorker, invoker] = setupWorker(ctx, eventStream);
-        const installId = getInstallIdCustomArchitecture(ctx.acquisitionContext.version, ctx.acquisitionContext.architecture, 'runtime', 'local');
-        const install = GetDotnetInstallInfo(version, 'runtime', 'local', os.arch());
-
-        const res = await acquisitionWorker.acquireLocalRuntime(ctx, invoker);
-        await assertAcquisitionSucceeded(installId, res.dotnetPath, eventStream, extContext);
-        acquisitionWorker.AddToGraveyard(ctx, install, 'Not applicable');
-
-        const versionToKeep = '5.0';
-        migrateContextToNewInstall(ctx, versionToKeep, os.arch());
-        await acquisitionWorker.acquireLocalRuntime(ctx, invoker);
-
-        assert.exists(eventStream.events.find(event => event instanceof DotnetInstallGraveyardEvent), 'The graveyard tried to uninstall .NET');
-        assert.isEmpty(extContext.get<InstallRecord[]>(installingVersionsKey, []), 'We did not hang/ get interrupted during the install.');
-        assert.deepEqual(extContext.get<InstallRecord[]>(installedVersionsKey, []),
-            [
-                {
-                    dotnetInstall: {
-                        architecture: 'x64',
-                        installId: '5.0~x64',
-                        isGlobal: false,
-                        installMode: 'runtime',
-                        version: '5.0',
-                    },
-                    installingExtensions: [
-                        'test'
-                    ] as InstallOwner[],
-                }
-            ] as InstallRecord[],
-            '.NET was successfully uninstalled and cleaned up properly when marked to be.');
-    }).timeout(expectedTimeoutTime);
-
->>>>>>> c0390238
-    test('Correctly Removes Legacy (No-Architecture) Installs', async () =>
-    {
-        const runtimeV5 = '5.0.00';
-        const runtimeV6 = '6.0.00';
-        const sdkV5 = '5.0.100';
-        const sdkV6 = '6.0.100';
-        const [eventStream, extensionContext] = setupStates();
-
-        const ctx = getMockAcquisitionContext('runtime', runtimeV5, expectedTimeoutTime, eventStream, extensionContext);
-        const [worker, invoker] = setupWorker(ctx, eventStream);
-
-        // Install 5.0, 6.0 runtime without an architecture
-        await AssertInstall(worker, extensionContext, eventStream, runtimeV5, invoker, ctx);
-        migrateContextToNewInstall(ctx, runtimeV6, null);
-        await AssertInstall(worker, extensionContext, eventStream, runtimeV6, invoker, ctx);
-
-        // Install similar SDKs without an architecture.
-        const sdkCtx = getMockAcquisitionContext('sdk', sdkV5, expectedTimeoutTime, eventStream, extensionContext, null);
-        await AssertInstall(worker, extensionContext, eventStream, sdkV5, invoker, sdkCtx);
-        migrateContextToNewInstall(sdkCtx, sdkV6, null);
-        await AssertInstall(worker, extensionContext, eventStream, sdkV6, invoker, sdkCtx);
-
-        // Install 5.0 runtime with an architecture. Share the same event stream and context.
-        migrateContextToNewInstall(ctx, runtimeV5, os.arch());
-        await AssertInstall(worker, extensionContext, eventStream, runtimeV5, invoker, ctx);
-
-        // 5.0 legacy runtime should be replaced, but 6.0 runtime should remain, and all SDK items should remain.
-        let detailedRemainingInstalls: InstallRecord[] = extensionContext.get<InstallRecord[]>(installedVersionsKey, []);
-        let remainingInstalls: string[] = detailedRemainingInstalls.map(x => x.dotnetInstall.installId);
-        assert.deepStrictEqual(remainingInstalls, ['5.0.00~x64', runtimeV6, sdkV5, sdkV6],
-            'Only The Requested Legacy Runtime is replaced when new runtime is installed');
-
-        // Install a legacy runtime again to make sure its not removed when installing a new SDK with the same version
-        migrateContextToNewInstall(ctx, runtimeV5, null);
-        await AssertInstall(worker, extensionContext, eventStream, runtimeV5, invoker, ctx);
-
-        // Install non-legacy SDK
-        migrateContextToNewInstall(sdkCtx, sdkV5, os.arch());
-        await AssertInstall(worker, extensionContext, eventStream, sdkV5, invoker, sdkCtx);
-
-        // 6.0 sdk legacy should remain, as well as 5.0 and 6.0 runtime. 5.0 SDK should be removed.
-        detailedRemainingInstalls = extensionContext.get<InstallRecord[]>(installedVersionsKey, []);
-        remainingInstalls = detailedRemainingInstalls.map(x => x.dotnetInstall.installId);
-        assert.deepStrictEqual(remainingInstalls, ['5.0.00~x64', runtimeV6, sdkV6, runtimeV5, '5.0.100~x64'],
-            'Only The Requested Legacy SDK is replaced when new SDK is installed');
-    }).timeout(expectedTimeoutTime * 6);
-
-    test('Repeated Runtime Acquisition', async () =>
-    {
-        await repeatAcquisition('1.0', 'runtime');
-    }).timeout(expectedTimeoutTime);
-
-    test('Repeated ASP.NET Acquisition', async () =>
-    {
-        await repeatAcquisition('1.0', 'aspnetcore');
-    }).timeout(expectedTimeoutTime);
-
-    test('Repeated SDK Acquisition', async () =>
-    {
-        await repeatAcquisition('5.0', 'sdk');
-    }).timeout(expectedTimeoutTime);
-
-    test('Error is Redirected on Acquisition Failure', async () =>
-    {
-        const version = '1.0';
-        const [eventStream, extContext] = setupStates();
-        const ctx = getMockAcquisitionContext('runtime', version, expectedTimeoutTime, eventStream, extContext);
-        const [acquisitionWorker, _] = setupWorker(ctx, eventStream);
-        const acquisitionInvoker = new RejectingAcquisitionInvoker(eventStream);
-
-        return assert.isRejected(acquisitionWorker.acquireLocalRuntime(ctx, acquisitionInvoker), '.NET Acquisition Failed: "Rejecting message"');
-    }).timeout(expectedTimeoutTime);
-
-    test('Get Expected Path With Apostrophe In Install path', async () =>
-    {
-        if (os.platform() === 'win32')
-        {
-            const installApostropheFolder = `test' for' apostrophe`;
-            const version = '1.0';
-            const [eventStream, extContext] = setupStates();
-            const acquisitionContext = getMockAcquisitionContext('runtime', version, expectedTimeoutTime, eventStream, extContext);
-            const [acquisitionWorker, invoker] = setupWorker(acquisitionContext, eventStream);
-            const acquisitionInvoker = new MockAcquisitionInvoker(acquisitionContext, installApostropheFolder);
-
-            const installId = getInstallIdCustomArchitecture(version, os.arch(), 'runtime', 'local');
-            const result = await acquisitionWorker.acquireLocalRuntime(acquisitionContext, acquisitionInvoker);
-            const expectedPath = getExpectedPath(installId, acquisitionContext.acquisitionContext.mode!);
-            assert.equal(result.dotnetPath, expectedPath);
-            deleteFolderRecursive(path.join(process.cwd(), installApostropheFolder));
-        }
-    }).timeout(expectedTimeoutTime);
-
-    function deleteFolderRecursive(folderPath: string)
-    {
-        if (fs.existsSync(folderPath))
-        {
-            fs.readdirSync(folderPath).forEach((file) =>
-            {
-                const filePath = path.join(folderPath, file);
-
-                if (fs.lstatSync(filePath).isDirectory())
-                {
-                    // If the item is a directory, recursively call deleteFolderRecursive
-                    deleteFolderRecursive(filePath);
-                } else
-                {
-                    // If the item is a file, delete it
-                    fs.unlinkSync(filePath);
-                }
-            });
-
-            // After deleting all the files and subfolders, delete the folder itself
-            fs.rmdirSync(folderPath);
-        }
-    }
-});
+/*---------------------------------------------------------------------------------------------
+*  Licensed to the .NET Foundation under one or more agreements.
+*  The .NET Foundation licenses this file to you under the MIT license.
+*--------------------------------------------------------------------------------------------*/
+import * as chai from 'chai';
+import * as chaiAsPromised from 'chai-as-promised';
+import * as fs from 'fs';
+import * as os from 'os';
+import * as path from 'path';
+import { DotnetCoreAcquisitionWorker } from '../../Acquisition/DotnetCoreAcquisitionWorker';
+import { DotnetInstallMode } from '../../Acquisition/DotnetInstallMode';
+import { IAcquisitionInvoker } from '../../Acquisition/IAcquisitionInvoker';
+import { IAcquisitionWorkerContext } from '../../Acquisition/IAcquisitionWorkerContext';
+import { InstallRecord } from '../../Acquisition/InstallRecord';
+import { InstallTrackerSingleton } from '../../Acquisition/InstallTrackerSingleton';
+import { IEventStream } from '../../EventStream/EventStream';
+import
+{
+    DotnetAcquisitionCompleted,
+    DotnetAcquisitionStarted,
+    DotnetAcquisitionStatusResolved,
+    DotnetAcquisitionStatusUndefined,
+    DotnetUninstallAllCompleted,
+    DotnetUninstallAllStarted,
+    TestAcquireCalled
+} from '../../EventStream/EventStreamEvents';
+import { EventType } from '../../EventStream/EventType';
+import { DotnetInstallType } from '../../IDotnetAcquireContext';
+import { LocalMemoryCacheSingleton } from '../../LocalMemoryCacheSingleton';
+import { getInstallIdCustomArchitecture } from '../../Utils/InstallIdUtilities';
+import { getDotnetExecutable } from '../../Utils/TypescriptUtilities';
+import { WebRequestWorkerSingleton } from '../../Utils/WebRequestWorkerSingleton';
+import
+{
+    MockAcquisitionInvoker,
+    MockDotnetCoreAcquisitionWorker,
+    MockEventStream,
+    MockExtensionContext,
+    MockInstallTracker,
+    NoInstallAcquisitionInvoker,
+    RejectingAcquisitionInvoker,
+} from '../mocks/MockObjects';
+import { getMockAcquisitionContext, getMockAcquisitionWorker } from './TestUtility';
+
+const assert = chai.assert;
+chai.use(chaiAsPromised);
+const expectedTimeoutTime = 9000;
+
+suite('DotnetCoreAcquisitionWorker Unit Tests', function ()
+{
+    const installingVersionsKey = 'installing';
+    const installedVersionsKey = 'installed';
+    const dotnetFolderName = `.dotnet O'Hare O'Donald`;
+
+    this.afterEach(async () =>
+    {
+        // Tear down tmp storage for fresh run
+        InstallTrackerSingleton.getInstance(new MockEventStream(), new MockExtensionContext()).clearPromises();
+        WebRequestWorkerSingleton.getInstance().destroy();
+        LocalMemoryCacheSingleton.getInstance().invalidate();
+    });
+
+    function setupStates(): [MockEventStream, MockExtensionContext]
+    {
+        const extContext = new MockExtensionContext();
+        const eventStream = new MockEventStream();
+        const _ = new MockInstallTracker(eventStream, extContext);
+        return [eventStream, extContext];
+    }
+
+    function setupWorker(workerContext: IAcquisitionWorkerContext, eventStream: IEventStream): [MockDotnetCoreAcquisitionWorker, IAcquisitionInvoker]
+    {
+        const acquisitionWorker = getMockAcquisitionWorker(workerContext);
+        const invoker = new NoInstallAcquisitionInvoker(eventStream, acquisitionWorker);
+
+        return [acquisitionWorker, invoker];
+    }
+
+    async function callAcquire(workerContext: IAcquisitionWorkerContext, acquisitionWorker: DotnetCoreAcquisitionWorker, invoker: IAcquisitionInvoker)
+    {
+        const result = workerContext.acquisitionContext.mode === undefined || workerContext.acquisitionContext.mode === 'runtime' ?
+            await acquisitionWorker.acquireLocalRuntime(workerContext, invoker) :
+            workerContext.acquisitionContext.mode === 'sdk' ? await acquisitionWorker.acquireLocalSDK(workerContext, invoker) :
+                workerContext.acquisitionContext.mode === 'aspnetcore' ? await acquisitionWorker.acquireLocalASPNET(workerContext, invoker) :
+                    {} as { dotnetPath: string };
+
+        return result;
+    }
+
+    function migrateContextToNewInstall(worker: IAcquisitionWorkerContext, newVersion: string, newArch: string | null | undefined)
+    {
+        worker.acquisitionContext.version = newVersion;
+        worker.acquisitionContext.architecture = newArch;
+    }
+
+    function getExpectedPath(installId: string, mode: DotnetInstallMode): string
+    {
+        if (mode === 'runtime' || mode === 'aspnetcore')
+        {
+            return path.join(dotnetFolderName, installId, getDotnetExecutable())
+        }
+        else if (mode === 'sdk')
+        {
+            return path.join(dotnetFolderName, getDotnetExecutable());
+        }
+
+        return 'There is a mode without a designated return path';
+    }
+
+    async function assertAcquisitionSucceeded(installId: string,
+        exePath: string,
+        eventStream: MockEventStream,
+        context: MockExtensionContext,
+        mode: DotnetInstallMode = 'runtime')
+    {
+        const expectedPath = getExpectedPath(installId, mode);
+
+        // Path to exe should be correct
+        assert.equal(exePath, expectedPath, 'The exe path is correct');
+
+        // Should be finished installing
+        assert.isEmpty(context.get<string[]>(installingVersionsKey, []), 'There are no versions marked as still installing');
+        assert.isNotEmpty(context.get<string[]>(installedVersionsKey, []), 'There is a version marked as installed');
+        assert.include(context.get<InstallRecord[]>(installedVersionsKey, []).map(x => x.dotnetInstall.installId), installId, 'The version marked as installed is the expected version');
+
+        //  No errors in event stream
+        assert.notExists(eventStream.events.find(event => event.type === EventType.DotnetAcquisitionError));
+        const startEvent = eventStream.events
+            .find(event => event instanceof DotnetAcquisitionStarted && (event as DotnetAcquisitionStarted).install.installId === installId);
+        assert.exists(startEvent, 'The acquisition started event appears');
+        const completedEvent = eventStream.events
+            .find(event => event instanceof DotnetAcquisitionCompleted && (event as DotnetAcquisitionCompleted).install.installId === installId
+                && (event as DotnetAcquisitionCompleted).dotnetPath === expectedPath);
+        assert.exists(completedEvent, `The acquisition completed event appears for install id ${installId} and path ${expectedPath}`);
+
+        //  Acquire got called with the correct args
+        const acquireEvent = eventStream.events.find(event =>
+            event instanceof TestAcquireCalled &&
+            getInstallIdCustomArchitecture((event as TestAcquireCalled).context.version,
+                (event as TestAcquireCalled).context.architecture, mode, (event as TestAcquireCalled).context.installType)
+            === installId
+        ) as TestAcquireCalled;
+
+        assert.exists(acquireEvent, `The acquisition acquire event appears. Events: ${eventStream.events.filter(event =>
+            event instanceof TestAcquireCalled).map((e) => e.eventName).join(', ')};`);
+        assert.equal(acquireEvent!.context.dotnetPath, expectedPath, 'The acquisition went to the expected dotnetPath');
+        assert.equal(acquireEvent!.context.installDir, path.dirname(expectedPath), 'The acquisition went to the expected installation directory');
+    }
+
+    this.beforeAll(async () =>
+    {
+        process.env._VSCODE_DOTNET_INSTALL_FOLDER = dotnetFolderName;
+    });
+
+    async function AssertInstall(acquisitionWorker: DotnetCoreAcquisitionWorker, context: MockExtensionContext, eventStream: MockEventStream, version: string,
+        invoker: IAcquisitionInvoker, workerContext: IAcquisitionWorkerContext)
+    {
+        const installId = getInstallIdCustomArchitecture(workerContext.acquisitionContext.version, workerContext.acquisitionContext.architecture,
+            workerContext.acquisitionContext.mode ?? 'runtime', workerContext.acquisitionContext.installType ?? 'local');
+
+        const result = await callAcquire(workerContext, acquisitionWorker, invoker);
+
+        await assertAcquisitionSucceeded(installId, result.dotnetPath, eventStream, context, workerContext.acquisitionContext.mode!);
+    }
+
+    async function acquireWithVersion(version: string, mode: DotnetInstallMode)
+    {
+        const [eventStream, extContext] = setupStates();
+        const ctx = getMockAcquisitionContext(mode, version, expectedTimeoutTime, eventStream, extContext);
+        const [acquisitionWorker, invoker] = setupWorker(ctx, eventStream);
+
+        await AssertInstall(acquisitionWorker, extContext, eventStream, version, invoker, ctx);
+    }
+
+    async function acquireStatus(version: string, mode: DotnetInstallMode, type: DotnetInstallType)
+    {
+        const [eventStream, extContext] = setupStates();
+        const ctx = getMockAcquisitionContext(mode, version, expectedTimeoutTime, eventStream, extContext);
+        const [acquisitionWorker, invoker] = setupWorker(ctx, eventStream);
+        const installId = getInstallIdCustomArchitecture(ctx.acquisitionContext.version, ctx.acquisitionContext.architecture, mode, type);
+
+        let result = await acquisitionWorker.acquireStatus(ctx, mode);
+        assert.isUndefined(result);
+        const undefinedEvent = eventStream.events.find(event => event instanceof DotnetAcquisitionStatusUndefined);
+        assert.exists(undefinedEvent, 'Undefined event exists');
+
+        await callAcquire(ctx, acquisitionWorker, invoker);
+
+        result = await acquisitionWorker.acquireStatus(ctx, mode, undefined);
+        await assertAcquisitionSucceeded(installId, result!.dotnetPath, eventStream, extContext, mode);
+        const resolvedEvent = eventStream.events.find(event => event instanceof DotnetAcquisitionStatusResolved);
+        assert.exists(resolvedEvent, 'The sdk is resolved');
+    }
+
+    async function repeatAcquisition(version: string, mode: DotnetInstallMode)
+    {
+        const [eventStream, extContext] = setupStates();
+        const ctx = getMockAcquisitionContext(mode, version, expectedTimeoutTime, eventStream, extContext);
+        const [acquisitionWorker, invoker] = setupWorker(ctx, eventStream);
+
+        for (let i = 0; i < 3; i++)
+        {
+            await callAcquire(ctx, acquisitionWorker, invoker);
+        }
+
+        // We should only actually Acquire once
+        const events = eventStream.events.filter(event => event instanceof DotnetAcquisitionStarted);
+        assert.equal(events.length, 1);
+    }
+
+    async function acquireAndUninstallAll(version: string, mode: DotnetInstallMode, type: DotnetInstallType)
+    {
+        const [eventStream, extContext] = setupStates();
+        const ctx = getMockAcquisitionContext(mode, version, expectedTimeoutTime, eventStream, extContext);
+        const [acquisitionWorker, invoker] = setupWorker(ctx, eventStream);
+
+        const installId = getInstallIdCustomArchitecture(ctx.acquisitionContext.version, ctx.acquisitionContext.architecture, mode, type);
+        const res = await callAcquire(ctx, acquisitionWorker, invoker);
+        await assertAcquisitionSucceeded(installId, res.dotnetPath, eventStream, extContext, mode);
+
+        await acquisitionWorker.uninstallAll(ctx.eventStream, ctx.installDirectoryProvider.getStoragePath(), ctx.extensionState);
+        assert.exists(eventStream.events.find(event => event instanceof DotnetUninstallAllStarted));
+        assert.exists(eventStream.events.find(event => event instanceof DotnetUninstallAllCompleted));
+        assert.isEmpty(extContext.get<string[]>(installingVersionsKey, []));
+        assert.isEmpty(extContext.get<string[]>(installedVersionsKey, []));
+    }
+
+    test('Acquire Runtime Version', async () =>
+    {
+        await acquireWithVersion('1.0', 'runtime');
+    }).timeout(expectedTimeoutTime);
+
+    test('Acquire SDK Version', async () =>
+    {
+        await acquireWithVersion('5.0', 'sdk');
+    }).timeout(expectedTimeoutTime);
+
+    test('Acquire ASP.NET Runtime Version', async () =>
+    {
+        await acquireWithVersion('1.0', 'aspnetcore');
+    }).timeout(expectedTimeoutTime);
+
+    test('Acquire SDK Status', async () =>
+    {
+        await acquireStatus('5.0', 'sdk', 'local');
+    }).timeout(expectedTimeoutTime);
+
+    test('Acquire Runtime Status', async () =>
+    {
+        await acquireStatus('5.0', 'runtime', 'local');
+    }).timeout(expectedTimeoutTime);
+
+    test('Acquire ASP.NET Runtime Status', async () =>
+    {
+        await acquireStatus('5.0', 'aspnetcore', 'local');
+    }).timeout(expectedTimeoutTime);
+
+    test('Acquire Runtime Version Multiple Times', async () =>
+    {
+        const numAcquisitions = 3;
+        const version = '1.0';
+        const [eventStream, extContext] = setupStates();
+        const ctx = getMockAcquisitionContext('runtime', version, expectedTimeoutTime, eventStream, extContext);
+        const [acquisitionWorker, invoker] = setupWorker(ctx, eventStream);
+
+        for (let i = 0; i < numAcquisitions; i++)
+        {
+            const pathResult = await acquisitionWorker.acquireLocalRuntime(ctx, invoker);
+            const installId = getInstallIdCustomArchitecture(ctx.acquisitionContext.version, ctx.acquisitionContext.architecture, 'runtime', 'local');
+            await assertAcquisitionSucceeded(installId, pathResult.dotnetPath, eventStream, extContext);
+        }
+
+        // AcquisitionInvoker was only called once
+        const acquireEvents = eventStream.events.filter(event => event instanceof TestAcquireCalled);
+        assert.lengthOf(acquireEvents, 1);
+    }).timeout(expectedTimeoutTime);
+
+    test('Acquire Multiple Versions and UninstallAll', async () =>
+    {
+        const versions = ['1.0', '1.1', '2.0', '2.1', '2.2'];
+        const [eventStream, extContext] = setupStates();
+        const ctx = getMockAcquisitionContext('runtime', versions[0], expectedTimeoutTime, eventStream, extContext);
+        const [acquisitionWorker, invoker] = setupWorker(ctx, eventStream);
+
+        for (const version of versions)
+        {
+            migrateContextToNewInstall(ctx, version, os.arch());
+            const res = await acquisitionWorker.acquireLocalRuntime(ctx, invoker);
+            const installId = getInstallIdCustomArchitecture(ctx.acquisitionContext.version, ctx.acquisitionContext.architecture, 'runtime', 'local');
+            await assertAcquisitionSucceeded(installId, res.dotnetPath, eventStream, extContext);
+        }
+
+        await acquisitionWorker!.uninstallAll(eventStream, ctx.installDirectoryProvider.getStoragePath(), ctx.extensionState);
+        assert.exists(eventStream!.events.find(event => event instanceof DotnetUninstallAllStarted));
+        assert.exists(eventStream!.events.find(event => event instanceof DotnetUninstallAllCompleted));
+        assert.isEmpty(extContext!.get<string[]>(installingVersionsKey, []));
+        assert.isEmpty(extContext!.get<string[]>(installedVersionsKey, []));
+    }).timeout(expectedTimeoutTime * 5);
+
+    test('Acquire Runtime and UninstallAll', async () =>
+    {
+        await acquireAndUninstallAll('1.0', 'runtime', 'local');
+    }).timeout(expectedTimeoutTime);
+
+    test('Acquire ASP.NET and UninstallAll', async () =>
+    {
+        await acquireAndUninstallAll('1.0', 'aspnetcore', 'local');
+    }).timeout(expectedTimeoutTime);
+
+    test('Acquire SDK and UninstallAll', async () =>
+    {
+        await acquireAndUninstallAll('6.0', 'sdk', 'local');
+    }).timeout(expectedTimeoutTime);
+
+    test('Correctly Removes Legacy (No-Architecture) Installs', async () =>
+    {
+        const runtimeV5 = '5.0.00';
+        const runtimeV6 = '6.0.00';
+        const sdkV5 = '5.0.100';
+        const sdkV6 = '6.0.100';
+        const [eventStream, extensionContext] = setupStates();
+
+        const ctx = getMockAcquisitionContext('runtime', runtimeV5, expectedTimeoutTime, eventStream, extensionContext);
+        const [worker, invoker] = setupWorker(ctx, eventStream);
+
+        // Install 5.0, 6.0 runtime without an architecture
+        await AssertInstall(worker, extensionContext, eventStream, runtimeV5, invoker, ctx);
+        migrateContextToNewInstall(ctx, runtimeV6, null);
+        await AssertInstall(worker, extensionContext, eventStream, runtimeV6, invoker, ctx);
+
+        // Install similar SDKs without an architecture.
+        const sdkCtx = getMockAcquisitionContext('sdk', sdkV5, expectedTimeoutTime, eventStream, extensionContext, null);
+        await AssertInstall(worker, extensionContext, eventStream, sdkV5, invoker, sdkCtx);
+        migrateContextToNewInstall(sdkCtx, sdkV6, null);
+        await AssertInstall(worker, extensionContext, eventStream, sdkV6, invoker, sdkCtx);
+
+        // Install 5.0 runtime with an architecture. Share the same event stream and context.
+        migrateContextToNewInstall(ctx, runtimeV5, os.arch());
+        await AssertInstall(worker, extensionContext, eventStream, runtimeV5, invoker, ctx);
+
+        // 5.0 legacy runtime should be replaced, but 6.0 runtime should remain, and all SDK items should remain.
+        let detailedRemainingInstalls: InstallRecord[] = extensionContext.get<InstallRecord[]>(installedVersionsKey, []);
+        let remainingInstalls: string[] = detailedRemainingInstalls.map(x => x.dotnetInstall.installId);
+        assert.deepStrictEqual(remainingInstalls, ['5.0.00~x64', runtimeV6, sdkV5, sdkV6],
+            'Only The Requested Legacy Runtime is replaced when new runtime is installed');
+
+        // Install a legacy runtime again to make sure its not removed when installing a new SDK with the same version
+        migrateContextToNewInstall(ctx, runtimeV5, null);
+        await AssertInstall(worker, extensionContext, eventStream, runtimeV5, invoker, ctx);
+
+        // Install non-legacy SDK
+        migrateContextToNewInstall(sdkCtx, sdkV5, os.arch());
+        await AssertInstall(worker, extensionContext, eventStream, sdkV5, invoker, sdkCtx);
+
+        // 6.0 sdk legacy should remain, as well as 5.0 and 6.0 runtime. 5.0 SDK should be removed.
+        detailedRemainingInstalls = extensionContext.get<InstallRecord[]>(installedVersionsKey, []);
+        remainingInstalls = detailedRemainingInstalls.map(x => x.dotnetInstall.installId);
+        assert.deepStrictEqual(remainingInstalls, ['5.0.00~x64', runtimeV6, sdkV6, runtimeV5, '5.0.100~x64'],
+            'Only The Requested Legacy SDK is replaced when new SDK is installed');
+    }).timeout(expectedTimeoutTime * 6);
+
+    test('Repeated Runtime Acquisition', async () =>
+    {
+        await repeatAcquisition('1.0', 'runtime');
+    }).timeout(expectedTimeoutTime);
+
+    test('Repeated ASP.NET Acquisition', async () =>
+    {
+        await repeatAcquisition('1.0', 'aspnetcore');
+    }).timeout(expectedTimeoutTime);
+
+    test('Repeated SDK Acquisition', async () =>
+    {
+        await repeatAcquisition('5.0', 'sdk');
+    }).timeout(expectedTimeoutTime);
+
+    test('Error is Redirected on Acquisition Failure', async () =>
+    {
+        const version = '1.0';
+        const [eventStream, extContext] = setupStates();
+        const ctx = getMockAcquisitionContext('runtime', version, expectedTimeoutTime, eventStream, extContext);
+        const [acquisitionWorker, _] = setupWorker(ctx, eventStream);
+        const acquisitionInvoker = new RejectingAcquisitionInvoker(eventStream);
+
+        return assert.isRejected(acquisitionWorker.acquireLocalRuntime(ctx, acquisitionInvoker), '.NET Acquisition Failed: "Rejecting message"');
+    }).timeout(expectedTimeoutTime);
+
+    test('Get Expected Path With Apostrophe In Install path', async () =>
+    {
+        if (os.platform() === 'win32')
+        {
+            const installApostropheFolder = `test' for' apostrophe`;
+            const version = '1.0';
+            const [eventStream, extContext] = setupStates();
+            const acquisitionContext = getMockAcquisitionContext('runtime', version, expectedTimeoutTime, eventStream, extContext);
+            const [acquisitionWorker, invoker] = setupWorker(acquisitionContext, eventStream);
+            const acquisitionInvoker = new MockAcquisitionInvoker(acquisitionContext, installApostropheFolder);
+
+            const installId = getInstallIdCustomArchitecture(version, os.arch(), 'runtime', 'local');
+            const result = await acquisitionWorker.acquireLocalRuntime(acquisitionContext, acquisitionInvoker);
+            const expectedPath = getExpectedPath(installId, acquisitionContext.acquisitionContext.mode!);
+            assert.equal(result.dotnetPath, expectedPath);
+            deleteFolderRecursive(path.join(process.cwd(), installApostropheFolder));
+        }
+    }).timeout(expectedTimeoutTime);
+
+    function deleteFolderRecursive(folderPath: string)
+    {
+        if (fs.existsSync(folderPath))
+        {
+            fs.readdirSync(folderPath).forEach((file) =>
+            {
+                const filePath = path.join(folderPath, file);
+
+                if (fs.lstatSync(filePath).isDirectory())
+                {
+                    // If the item is a directory, recursively call deleteFolderRecursive
+                    deleteFolderRecursive(filePath);
+                } else
+                {
+                    // If the item is a file, delete it
+                    fs.unlinkSync(filePath);
+                }
+            });
+
+            // After deleting all the files and subfolders, delete the folder itself
+            fs.rmdirSync(folderPath);
+        }
+    }
+});