{
	"name": "vscode-dotnet-runtime-library",
	"description": "A library to acquire .NET Core runtimes.",
	"version": "1.0.0",
	"repository": {
		"type": "git",
		"url": "https://github.com/dotnet/vscode-dotnet-runtime.git"
	},
	"license": "MIT",
	"engines": {
		"vscode": "^1.74.0"
	},
	"main": "./dist/index.js",
	"types": "./dist/index.d.ts",
	"scripts": {
		"vscode:prepublish": "npm run compile",
		"compile": "npm run clean && tsc -p ./ && npm run mockPack",
		"mockPack": "run-script-os",
		"mockPack:darwin:linux": "cd .. && sh ./mock-webpack.sh && cd vscode-dotnet-runtime-library",
		"mockPack:win32": "pushd .. && @powershell -NoProfile -ExecutionPolicy Unrestricted -Command ./mock-webpack.ps1 && popd",
		"watch": "npm run clean && tsc -watch -p ./",
		"test": "npm run compile --silent && npm run unit-test",
		"unit-test": "mocha -u tdd -- dist/test/unit/**.test.js",
		"clean": "rimraf dist"
	},
	"devDependencies": {
		"@types/chai": "4.2.22",
		"@types/proper-lockfile": "^4.1.2",
		"glob": "^7.2.0"
	},
	"dependencies": {
		"@types/chai-as-promised": "^7.1.4",
		"@types/mocha": "^9.0.0",
		"@types/node": "16.11.7",
		"@types/rimraf": "3.0.2",
		"@types/semver": "^7.3.9",
		"@types/shelljs": "0.8.9",
<<<<<<< HEAD
		"@types/vscode": "1.74.0",
		"@vscode/sudo-prompt": "^9.3.1",
=======
		"@types/vscode": "1.62.0",
		"axios": "^1.3.4",
		"axios-cache-interceptor": "^1.0.1",
		"axios-retry": "^3.4.0",
>>>>>>> 8c56d3f2
		"chai": "4.3.4",
		"chai-as-promised": "^7.1.1",
		"debug": "^4.3.4",
		"diff": ">=5.0.0",
		"eol": "^0.9.1",
		"es-abstract": "^1.19.1",
<<<<<<< HEAD
		"is-online": "^9.0.1",
=======
		"get-proxy-settings": "^0.1.13",
		"got": "11.8.5",
		"http-cache-semantics": "4.1.1",
		"https-proxy-agent": "^7.0.2",
		"is-online": "9.0.1",
>>>>>>> 8c56d3f2
		"mocha": "^9.1.3",
		"open": "^8.4.0",
		"p-retry": "^4.6.1",
		"proper-lockfile": "^4.1.2",
		"public-ip": "^5.0.0",
		"rimraf": "3.0.2",
		"run-script-os": "^1.1.6",
		"shelljs": "0.8.5",
		"tslint": "5.20.1",
		"typescript": "4.4.4",
		"vscode-extension-telemetry": "^0.4.3",
		"vscode-test": "^1.6.1"
	},
	"optionalDependencies": {
		"fsevents": "^2.3.3"
	}
}<|MERGE_RESOLUTION|>--- conflicted
+++ resolved
@@ -35,30 +35,22 @@
 		"@types/rimraf": "3.0.2",
 		"@types/semver": "^7.3.9",
 		"@types/shelljs": "0.8.9",
-<<<<<<< HEAD
 		"@types/vscode": "1.74.0",
 		"@vscode/sudo-prompt": "^9.3.1",
-=======
-		"@types/vscode": "1.62.0",
 		"axios": "^1.3.4",
 		"axios-cache-interceptor": "^1.0.1",
 		"axios-retry": "^3.4.0",
->>>>>>> 8c56d3f2
 		"chai": "4.3.4",
 		"chai-as-promised": "^7.1.1",
 		"debug": "^4.3.4",
 		"diff": ">=5.0.0",
 		"eol": "^0.9.1",
 		"es-abstract": "^1.19.1",
-<<<<<<< HEAD
-		"is-online": "^9.0.1",
-=======
 		"get-proxy-settings": "^0.1.13",
 		"got": "11.8.5",
 		"http-cache-semantics": "4.1.1",
 		"https-proxy-agent": "^7.0.2",
 		"is-online": "9.0.1",
->>>>>>> 8c56d3f2
 		"mocha": "^9.1.3",
 		"open": "^8.4.0",
 		"p-retry": "^4.6.1",
